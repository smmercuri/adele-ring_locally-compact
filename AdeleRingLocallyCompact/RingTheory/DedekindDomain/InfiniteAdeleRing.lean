/-
Copyright (c) 2024 Salvatore Mercuri, María Inés de Frutos-Fernández. All rights reserved.
Released under Apache 2.0 license as described in the file LICENSE.
Authors: Salvatore Mercuri, María Inés de Frutos-Fernández
-/
import Mathlib
import AdeleRingLocallyCompact.NumberTheory.NumberField.Basic
<<<<<<< HEAD
import AdeleRingLocallyCompact.RingTheory.TensorProduct.Basic
=======
>>>>>>> 9f4cd295

/-!
# Infinite adele ring

This file ports and develops further the Lean 3 formalization of the infinite adele ring found in
<<<<<<< HEAD
[https://github.com/mariainesdff/ideles/blob/e6646cd462c86a8813ca04fb82e84cdc14a59ad4/src/adeles_K.lean#L45].
=======
[https://github.com/mariainesdff/ideles/blob/e6646cd462c86a8813ca04fb82e84cdc14a59ad4/src/adeles_K.lean#L45](https://github.com/mariainesdff/ideles/blob/e6646cd462c86a8813ca04fb82e84cdc14a59ad4/src/adeles_K.lean#L45).
>>>>>>> 9f4cd295
While the infinite adele ring there is given the coinduced topology by the linear map `ℝⁿ →ₗ[ℝ] ℝ ⊗[ℚ] K`, where
`n` is the degree of the field extension `K/ℚ`, in this file we show that this is actually a linear equivalence
`ℝ ⊗[ℚ] K ≃ₗ[ℝ] ℝⁿ` and instead we give the infinite adele ring the induced topology under the forward
direction of this equivalence. This is equivalent to the coinduced topology on the reverse direction, so
the topology is the same as in the prior formalization, however we found working directly with the induced
topology to be easier in later proofs.

## Main definitions
<<<<<<< HEAD

## Main results

=======
 - `DedekindDomain.infiniteAdeleRing` of a number field `K` is defined as the tensor product `ℝ ⊗[ℚ] K`.
 - `DedekindDomain.InfiniteAdeleRing.real_tensorProduct_piRat_equiv` is the linear equivalence `ℝ ⊗[ℚ] ℚⁿ ≃ ℝⁿ`.
 - `DedekindDomain.InfiniteAdeleRing.real_tensorProduct_numberField_equiv` is the linear equivalence
   `infiniteAdeleRing K ≃ ℝⁿ`, where `K` is a number field and `n` is the degree of the field extension
   of `K` over `ℚ`.
 - `DedekindDomain.InfiniteAdeleRing.topologicalSpace` is the induced topology of the infinite adele ring along
   the linear equivalence `DedekindDomain.InfiniteAdeleRing.real_tensorProduct_numberField_equiv`.

## Main results
 - `DedekindDomain.InfiniteAdeleRing.locallyCompactSpace` : the infinite adele ring is a locally compact space
   since it's topology is induced from a finite product of locally compact spaces.

## References
 * [J.W.S. Cassels, A. Frölich, *Algebraic Number Theory*][cassels1967algebraic]
 * [M.I. de Frutos-Fernàndez, *Formalizing the Ring of Adèles of a Global Field*][defrutosfernandez2022]

## Tags
infinite adele ring, number field

## TODO
 - `DedekindDomain.InfiniteAdeleRing.real_tensorProduct_piRat_equiv` should be abstracted to a general linear
   equivalence along the lines of `RingTheory.TensorProduct.rid`. It actually follows directly from `rid` using
   distributativity of tensor product over `pi`.
 - `DedekindDomain.InfiniteAdeleRing.locallyCompactSpace` should be abstracted to a general result since all it
   relies on is that the infinite adeles have a topology that is induced by a linear equivalence to a locally compact
   space.
>>>>>>> 9f4cd295
-/

noncomputable section

<<<<<<< HEAD
open DedekindDomain IsDedekindDomain IsDedekindDomain.HeightOneSpectrum NumberField Algebra.TensorProduct
=======
open DedekindDomain IsDedekindDomain IsDedekindDomain.HeightOneSpectrum NumberField
>>>>>>> 9f4cd295

open scoped TensorProduct

namespace DedekindDomain

variable (K : Type*) [Field K] [NumberField K] (n : ℕ)

def infiniteAdeleRing := (ℝ ⊗[ℚ] K)

namespace InfiniteAdeleRing

section DerivedInstances
<<<<<<< HEAD

instance : Ring (Fin n → ℝ) := Pi.ring
instance piReal_topologicalSpace : TopologicalSpace (Fin n → ℝ) := Pi.topologicalSpace
instance : CommRing (infiniteAdeleRing K) := Algebra.TensorProduct.instCommRing

end DerivedInstances

=======

instance : Ring (Fin n → ℝ) := Pi.ring
instance piReal_topologicalSpace : TopologicalSpace (Fin n → ℝ) := Pi.topologicalSpace
instance : CommRing (infiniteAdeleRing K) := Algebra.TensorProduct.instCommRing

end DerivedInstances

>>>>>>> 9f4cd295
def real_tensorProduct_piRat_to_piReal : (ℝ ⊗[ℚ] (Fin n → ℚ)) →ₗ[ℝ] (Fin n → ℝ)
  := (Algebra.TensorProduct.basis ℝ (Pi.basisFun _ _)).constr ℝ (Pi.basisFun _ _)

def piReal_to_real_tensorProduct_piRat : (Fin n → ℝ) →ₗ[ℝ] (ℝ ⊗[ℚ] (Fin n → ℚ))
  := (Pi.basisFun _ _).constr ℝ (Algebra.TensorProduct.basis ℝ (Pi.basisFun ℚ (Fin n)))

<<<<<<< HEAD
theorem real_tensorProduct_rat_equiv : (ℝ ⊗[ℚ] (Fin n → ℚ)) ≃ₗ[ℝ] (Fin n → ℝ) where
=======
/-- TODO : This can be abstracted and simplified to a general result along the lines of
`RingTheory.TensorProduct.rid` [https://github.com/leanprover-community/mathlib4/blob/f5373eed0a601d313dd9b5723fc486548619ac45/Mathlib/RingTheory/TensorProduct/Basic.lean#L764](https://github.com/leanprover-community/mathlib4/blob/f5373eed0a601d313dd9b5723fc486548619ac45/Mathlib/RingTheory/TensorProduct/Basic.lean#L764).
Or, we may make use of `rid` directly if we show that the tensor product distributes over
`Fin n → ℚ` (unless this is already in Mathlib).
-/
theorem real_tensorProduct_piRat_equiv : (ℝ ⊗[ℚ] (Fin n → ℚ)) ≃ₗ[ℝ] (Fin n → ℝ) where
>>>>>>> 9f4cd295
  toFun := real_tensorProduct_piRat_to_piReal n
  invFun := piReal_to_real_tensorProduct_piRat n
  left_inv := by
    rw [Function.leftInverse_iff_comp, ← LinearMap.coe_comp, ← @LinearMap.id_coe ℝ]
    have h : piReal_to_real_tensorProduct_piRat n ∘ₗ real_tensorProduct_piRat_to_piReal n = LinearMap.id := by
      apply Basis.ext (Algebra.TensorProduct.basis ℝ (Pi.basisFun _ _))
      intro i
      simp only [LinearMap.comp_apply, Algebra.TensorProduct.basis_apply, Pi.basisFun_apply,
<<<<<<< HEAD
        LinearMap.id_coe, id_eq, piReal_to_real_tensorProduct_piRat, real_tensorProduct_piRat_to_piReal,
=======
        LinearMap.id_coe, id_eq, piReal_to_real_tensorProduct_piRat, real_tensorProduct_piRat_to_piReal
      ,
>>>>>>> 9f4cd295
        Basis.constr_apply_fintype, Basis.equivFun_apply,
        Algebra.TensorProduct.basis_repr_tmul, one_smul, Finsupp.mapRange_apply, Pi.basisFun_repr,
        LinearMap.stdBasis_apply', RingHom.map_ite_one_zero, Pi.basisFun_apply, ite_smul, zero_smul,
        Finset.sum_ite_eq, Finset.mem_univ, ↓reduceIte, Pi.basisFun_equivFun,
        LinearEquiv.refl_apply, Algebra.TensorProduct.basis_apply]
    rw [h]
  right_inv := by
    rw [Function.rightInverse_iff_comp, ← LinearMap.coe_comp, ← @LinearMap.id_coe ℝ]
    have h : real_tensorProduct_piRat_to_piReal n ∘ₗ piReal_to_real_tensorProduct_piRat n = LinearMap.id := by
      apply Basis.ext (Pi.basisFun _ _)
      intro i
      simp only [LinearMap.comp_apply, Algebra.TensorProduct.basis_apply, Pi.basisFun_apply,
<<<<<<< HEAD
        LinearMap.id_coe, id_eq, piReal_to_real_tensorProduct_piRat, real_tensorProduct_piRat_to_piReal,
=======
        LinearMap.id_coe, id_eq, piReal_to_real_tensorProduct_piRat, real_tensorProduct_piRat_to_piReal
      ,
>>>>>>> 9f4cd295
        Basis.constr_apply_fintype, Basis.equivFun_apply,
        Algebra.TensorProduct.basis_repr_tmul, one_smul, Finsupp.mapRange_apply, Pi.basisFun_repr,
        LinearMap.stdBasis_apply', RingHom.map_ite_one_zero, Pi.basisFun_apply, ite_smul, zero_smul,
        Finset.sum_ite_eq, Finset.mem_univ, ↓reduceIte, Pi.basisFun_equivFun,
        LinearEquiv.refl_apply, Algebra.TensorProduct.basis_apply]
    rw [h]
  map_add' := by simp only [map_add, forall_const]
  map_smul' := by simp only [map_smul, RingHom.id_apply, forall_const]

<<<<<<< HEAD
def to_piReal :
  ℝ ⊗[ℚ] K →ₗ[ℝ] (Fin (FiniteDimensional.finrank ℚ K) → ℝ) :=
  LinearMap.comp
    ((rid_pi ℚ ℝ (Fin (FiniteDimensional.finrank ℚ K))).toLinearMap)
=======
private def to_piReal :
  ℝ ⊗[ℚ] K →ₗ[ℝ] (Fin (FiniteDimensional.finrank ℚ K) → ℝ) :=
  LinearMap.comp
    (real_tensorProduct_piRat_to_piReal
   (FiniteDimensional.finrank ℚ K))
>>>>>>> 9f4cd295
    (LinearMap.baseChange ℝ (ratBasis_equiv K).symm)
  /-set f := (LinearMap.baseChange ℝ (ratBasis_equiv K).symm : ℝ ⊗[ℚ] K →ₗ[ℝ] ℝ ⊗[ℚ] (Fin (FiniteDimensional.finrank ℚ K) → ℚ))
  set g := (rid_pi ℚ ℝ (Fin (FiniteDimensional.finrank ℚ K))).toLinearMap
  use LinearMap.comp g f-/
  /-
  LinearMap.comp
    (real_tensorProduct_piRat_to_piReal
   (FiniteDimensional.finrank ℚ K))
    (LinearMap.baseChange ℝ (ratBasis_equiv K).symm)-/

<<<<<<< HEAD
def of_piReal :
=======
private def of_piReal :
>>>>>>> 9f4cd295
  (Fin (FiniteDimensional.finrank ℚ K) → ℝ) →ₗ[ℝ] (ℝ ⊗[ℚ] K) :=
  LinearMap.comp
    (LinearMap.baseChange ℝ (ratBasis_equiv K).toLinearMap)
    (piReal_to_real_tensorProduct_piRat (FiniteDimensional.finrank ℚ K))

<<<<<<< HEAD
theorem piReal_equiv : (ℝ ⊗[ℚ] K) ≃ₗ[ℝ] (Fin (FiniteDimensional.finrank ℚ K) → ℝ) where
=======
/-- The linear equivalence between the infinite adele ring and a product of ℝ. -/
theorem real_tensorProduct_numberField_equiv : (ℝ ⊗[ℚ] K) ≃ₗ[ℝ] (Fin (FiniteDimensional.finrank ℚ K) → ℝ) where
>>>>>>> 9f4cd295
  toFun := to_piReal K
  invFun := of_piReal K
  left_inv := by
    rw [Function.leftInverse_iff_comp, ← LinearMap.coe_comp,
      of_piReal, to_piReal]
    simp only [LinearMap.coe_comp, Function.comp.assoc]
    nth_rewrite 2 [← Function.comp.assoc]
    have h := Function.leftInverse_iff_comp.1 (real_tensorProduct_piRat_equiv (FiniteDimensional.finrank ℚ K)).left_inv
    unfold real_tensorProduct_piRat_equiv at h
    rw [h, Function.id_comp, ← LinearMap.coe_comp, ← LinearMap.baseChange_comp, LinearEquiv.comp_coe,
      LinearEquiv.symm_trans_self, LinearEquiv.refl_toLinearMap, LinearMap.baseChange_id, LinearMap.id_coe]
  right_inv := by
    rw [Function.rightInverse_iff_comp, ← LinearMap.coe_comp,
      of_piReal, to_piReal]
    simp only [LinearMap.coe_comp, Function.comp.assoc]
    nth_rewrite 2 [← Function.comp.assoc]
    have h := Function.rightInverse_iff_comp.1 (real_tensorProduct_piRat_equiv (FiniteDimensional.finrank ℚ K)).right_inv
    unfold real_tensorProduct_piRat_equiv at h
    rw [← LinearMap.coe_comp, ← LinearMap.baseChange_comp, LinearMap.baseChange, LinearEquiv.comp_coe,
      LinearEquiv.self_trans_symm, LinearEquiv.refl_toLinearMap, TensorProduct.AlgebraTensorModule.map_id,
      LinearMap.id_coe, Function.id_comp, h]
  map_add' := by simp only [map_add, forall_const]
  map_smul' := by simp only [map_smul, RingHom.id_apply, forall_const]

instance topologicalSpace : TopologicalSpace (infiniteAdeleRing K)
  := TopologicalSpace.induced
    (piReal_equiv K)
    (piReal_topologicalSpace (FiniteDimensional.finrank ℚ K))

/-- A finite product of ℝ is locally compact. -/
theorem piReal_locallyCompact : LocallyCompactSpace (Fin n → ℝ) := Pi.locallyCompactSpace_of_finite

/-- The infinite adele ring is locally compact. -/
theorem locallyCompactSpace : LocallyCompactSpace (infiniteAdeleRing K) := by
    refine LocallyCompactSpace.mk (λ x N hN => ?_)
    simp only [nhds_induced, Filter.mem_comap] at hN
    obtain ⟨M, hM, hMN⟩ := hN
    have h := (piReal_locallyCompact (FiniteDimensional.finrank ℚ K)).local_compact_nhds
    obtain ⟨T, hT, hTM, hT_compact⟩ := h ((InfiniteAdeleRing.piReal_equiv K) x) M hM
    use (InfiniteAdeleRing.piReal_equiv K) ⁻¹' T
    refine ⟨?_, subset_trans ?_ hMN, ?_⟩
    · rw [nhds_induced, Filter.mem_comap]
      use T
    · rw [← LinearEquiv.coe_toEquiv]
      exact (Equiv.preimage_subset
        (LinearEquiv.toEquiv (InfiniteAdeleRing.piReal_equiv K)) _ _).2 hTM
    · rw [← LinearEquiv.image_symm_eq_preimage (InfiniteAdeleRing.piReal_equiv K) T]
      apply IsCompact.image hT_compact
      have h_topology : InfiniteAdeleRing.topologicalSpace K =
        TopologicalSpace.induced
          (InfiniteAdeleRing.piReal_equiv K).toEquiv
          (InfiniteAdeleRing.piReal_topologicalSpace (FiniteDimensional.finrank ℚ K)) := rfl
      rw [← Equiv.coinduced_symm (InfiniteAdeleRing.piReal_equiv K).toEquiv] at h_topology
      rw [h_topology]
      exact continuous_coinduced_rng

end InfiniteAdeleRing

end DedekindDomain<|MERGE_RESOLUTION|>--- conflicted
+++ resolved
@@ -5,20 +5,13 @@
 -/
 import Mathlib
 import AdeleRingLocallyCompact.NumberTheory.NumberField.Basic
-<<<<<<< HEAD
 import AdeleRingLocallyCompact.RingTheory.TensorProduct.Basic
-=======
->>>>>>> 9f4cd295
 
 /-!
 # Infinite adele ring
 
 This file ports and develops further the Lean 3 formalization of the infinite adele ring found in
-<<<<<<< HEAD
-[https://github.com/mariainesdff/ideles/blob/e6646cd462c86a8813ca04fb82e84cdc14a59ad4/src/adeles_K.lean#L45].
-=======
 [https://github.com/mariainesdff/ideles/blob/e6646cd462c86a8813ca04fb82e84cdc14a59ad4/src/adeles_K.lean#L45](https://github.com/mariainesdff/ideles/blob/e6646cd462c86a8813ca04fb82e84cdc14a59ad4/src/adeles_K.lean#L45).
->>>>>>> 9f4cd295
 While the infinite adele ring there is given the coinduced topology by the linear map `ℝⁿ →ₗ[ℝ] ℝ ⊗[ℚ] K`, where
 `n` is the degree of the field extension `K/ℚ`, in this file we show that this is actually a linear equivalence
 `ℝ ⊗[ℚ] K ≃ₗ[ℝ] ℝⁿ` and instead we give the infinite adele ring the induced topology under the forward
@@ -27,11 +20,6 @@
 topology to be easier in later proofs.
 
 ## Main definitions
-<<<<<<< HEAD
-
-## Main results
-
-=======
  - `DedekindDomain.infiniteAdeleRing` of a number field `K` is defined as the tensor product `ℝ ⊗[ℚ] K`.
  - `DedekindDomain.InfiniteAdeleRing.real_tensorProduct_piRat_equiv` is the linear equivalence `ℝ ⊗[ℚ] ℚⁿ ≃ ℝⁿ`.
  - `DedekindDomain.InfiniteAdeleRing.real_tensorProduct_numberField_equiv` is the linear equivalence
@@ -58,16 +46,11 @@
  - `DedekindDomain.InfiniteAdeleRing.locallyCompactSpace` should be abstracted to a general result since all it
    relies on is that the infinite adeles have a topology that is induced by a linear equivalence to a locally compact
    space.
->>>>>>> 9f4cd295
 -/
 
 noncomputable section
 
-<<<<<<< HEAD
 open DedekindDomain IsDedekindDomain IsDedekindDomain.HeightOneSpectrum NumberField Algebra.TensorProduct
-=======
-open DedekindDomain IsDedekindDomain IsDedekindDomain.HeightOneSpectrum NumberField
->>>>>>> 9f4cd295
 
 open scoped TensorProduct
 
@@ -80,7 +63,6 @@
 namespace InfiniteAdeleRing
 
 section DerivedInstances
-<<<<<<< HEAD
 
 instance : Ring (Fin n → ℝ) := Pi.ring
 instance piReal_topologicalSpace : TopologicalSpace (Fin n → ℝ) := Pi.topologicalSpace
@@ -88,31 +70,13 @@
 
 end DerivedInstances
 
-=======
-
-instance : Ring (Fin n → ℝ) := Pi.ring
-instance piReal_topologicalSpace : TopologicalSpace (Fin n → ℝ) := Pi.topologicalSpace
-instance : CommRing (infiniteAdeleRing K) := Algebra.TensorProduct.instCommRing
-
-end DerivedInstances
-
->>>>>>> 9f4cd295
 def real_tensorProduct_piRat_to_piReal : (ℝ ⊗[ℚ] (Fin n → ℚ)) →ₗ[ℝ] (Fin n → ℝ)
   := (Algebra.TensorProduct.basis ℝ (Pi.basisFun _ _)).constr ℝ (Pi.basisFun _ _)
 
 def piReal_to_real_tensorProduct_piRat : (Fin n → ℝ) →ₗ[ℝ] (ℝ ⊗[ℚ] (Fin n → ℚ))
   := (Pi.basisFun _ _).constr ℝ (Algebra.TensorProduct.basis ℝ (Pi.basisFun ℚ (Fin n)))
 
-<<<<<<< HEAD
 theorem real_tensorProduct_rat_equiv : (ℝ ⊗[ℚ] (Fin n → ℚ)) ≃ₗ[ℝ] (Fin n → ℝ) where
-=======
-/-- TODO : This can be abstracted and simplified to a general result along the lines of
-`RingTheory.TensorProduct.rid` [https://github.com/leanprover-community/mathlib4/blob/f5373eed0a601d313dd9b5723fc486548619ac45/Mathlib/RingTheory/TensorProduct/Basic.lean#L764](https://github.com/leanprover-community/mathlib4/blob/f5373eed0a601d313dd9b5723fc486548619ac45/Mathlib/RingTheory/TensorProduct/Basic.lean#L764).
-Or, we may make use of `rid` directly if we show that the tensor product distributes over
-`Fin n → ℚ` (unless this is already in Mathlib).
--/
-theorem real_tensorProduct_piRat_equiv : (ℝ ⊗[ℚ] (Fin n → ℚ)) ≃ₗ[ℝ] (Fin n → ℝ) where
->>>>>>> 9f4cd295
   toFun := real_tensorProduct_piRat_to_piReal n
   invFun := piReal_to_real_tensorProduct_piRat n
   left_inv := by
@@ -121,12 +85,7 @@
       apply Basis.ext (Algebra.TensorProduct.basis ℝ (Pi.basisFun _ _))
       intro i
       simp only [LinearMap.comp_apply, Algebra.TensorProduct.basis_apply, Pi.basisFun_apply,
-<<<<<<< HEAD
         LinearMap.id_coe, id_eq, piReal_to_real_tensorProduct_piRat, real_tensorProduct_piRat_to_piReal,
-=======
-        LinearMap.id_coe, id_eq, piReal_to_real_tensorProduct_piRat, real_tensorProduct_piRat_to_piReal
-      ,
->>>>>>> 9f4cd295
         Basis.constr_apply_fintype, Basis.equivFun_apply,
         Algebra.TensorProduct.basis_repr_tmul, one_smul, Finsupp.mapRange_apply, Pi.basisFun_repr,
         LinearMap.stdBasis_apply', RingHom.map_ite_one_zero, Pi.basisFun_apply, ite_smul, zero_smul,
@@ -139,12 +98,7 @@
       apply Basis.ext (Pi.basisFun _ _)
       intro i
       simp only [LinearMap.comp_apply, Algebra.TensorProduct.basis_apply, Pi.basisFun_apply,
-<<<<<<< HEAD
         LinearMap.id_coe, id_eq, piReal_to_real_tensorProduct_piRat, real_tensorProduct_piRat_to_piReal,
-=======
-        LinearMap.id_coe, id_eq, piReal_to_real_tensorProduct_piRat, real_tensorProduct_piRat_to_piReal
-      ,
->>>>>>> 9f4cd295
         Basis.constr_apply_fintype, Basis.equivFun_apply,
         Algebra.TensorProduct.basis_repr_tmul, one_smul, Finsupp.mapRange_apply, Pi.basisFun_repr,
         LinearMap.stdBasis_apply', RingHom.map_ite_one_zero, Pi.basisFun_apply, ite_smul, zero_smul,
@@ -154,18 +108,10 @@
   map_add' := by simp only [map_add, forall_const]
   map_smul' := by simp only [map_smul, RingHom.id_apply, forall_const]
 
-<<<<<<< HEAD
-def to_piReal :
+private def to_piReal :
   ℝ ⊗[ℚ] K →ₗ[ℝ] (Fin (FiniteDimensional.finrank ℚ K) → ℝ) :=
   LinearMap.comp
     ((rid_pi ℚ ℝ (Fin (FiniteDimensional.finrank ℚ K))).toLinearMap)
-=======
-private def to_piReal :
-  ℝ ⊗[ℚ] K →ₗ[ℝ] (Fin (FiniteDimensional.finrank ℚ K) → ℝ) :=
-  LinearMap.comp
-    (real_tensorProduct_piRat_to_piReal
-   (FiniteDimensional.finrank ℚ K))
->>>>>>> 9f4cd295
     (LinearMap.baseChange ℝ (ratBasis_equiv K).symm)
   /-set f := (LinearMap.baseChange ℝ (ratBasis_equiv K).symm : ℝ ⊗[ℚ] K →ₗ[ℝ] ℝ ⊗[ℚ] (Fin (FiniteDimensional.finrank ℚ K) → ℚ))
   set g := (rid_pi ℚ ℝ (Fin (FiniteDimensional.finrank ℚ K))).toLinearMap
@@ -176,22 +122,13 @@
    (FiniteDimensional.finrank ℚ K))
     (LinearMap.baseChange ℝ (ratBasis_equiv K).symm)-/
 
-<<<<<<< HEAD
 def of_piReal :
-=======
-private def of_piReal :
->>>>>>> 9f4cd295
   (Fin (FiniteDimensional.finrank ℚ K) → ℝ) →ₗ[ℝ] (ℝ ⊗[ℚ] K) :=
   LinearMap.comp
     (LinearMap.baseChange ℝ (ratBasis_equiv K).toLinearMap)
     (piReal_to_real_tensorProduct_piRat (FiniteDimensional.finrank ℚ K))
 
-<<<<<<< HEAD
 theorem piReal_equiv : (ℝ ⊗[ℚ] K) ≃ₗ[ℝ] (Fin (FiniteDimensional.finrank ℚ K) → ℝ) where
-=======
-/-- The linear equivalence between the infinite adele ring and a product of ℝ. -/
-theorem real_tensorProduct_numberField_equiv : (ℝ ⊗[ℚ] K) ≃ₗ[ℝ] (Fin (FiniteDimensional.finrank ℚ K) → ℝ) where
->>>>>>> 9f4cd295
   toFun := to_piReal K
   invFun := of_piReal K
   left_inv := by
