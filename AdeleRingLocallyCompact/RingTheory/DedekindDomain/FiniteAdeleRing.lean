--- conflicted
+++ resolved
@@ -4,6 +4,7 @@
 Authors: Salvatore Mercuri, María Inés de Frutos-Fernández
 -/
 import Mathlib.RingTheory.DedekindDomain.FiniteAdeleRing
+import Mathlib.LinearAlgebra.TensorProduct.Pi
 import AdeleRingLocallyCompact.RingTheory.DedekindDomain.AdicValuation
 import AdeleRingLocallyCompact.RingTheory.DedekindDomain.Factorization
 
@@ -47,46 +48,6 @@
 variable {R : Type*} [CommRing R] [IsDomain R] [IsDedekindDomain R] {K : Type*}
   [Field K] [Algebra R K] [IsFractionRing R K]
 
-<<<<<<< HEAD
-namespace ProdAdicCompletions
-
-variable {R}
-
-/-- Sends a local element to the product of all `adicCompletions` filled with `1`s elsewhere. -/
-def localInclusion (v : HeightOneSpectrum R) :
-    v.adicCompletion K → ProdAdicCompletions R K :=
-  fun x =>
-    (fun w =>
-      if hw : w = v then
-        congrArg (fun v => v.adicCompletion K) hw ▸ x else
-        (1 : w.adicCompletion K)
-    )
-
-variable {K}
-
-/-- The local inclusion of any element is a finite adele. -/
-theorem localInclusion_isFiniteAdele (v : HeightOneSpectrum R) (x : v.adicCompletion K) :
-    (localInclusion K v x).IsFiniteAdele := by
-  rw [ProdAdicCompletions.IsFiniteAdele, Filter.eventually_cofinite]
-  refine Set.Finite.subset (Set.finite_singleton v) (fun w hw => ?_)
-  simp only [localInclusion, Set.mem_setOf_eq, Set.mem_singleton_iff] at hw ⊢
-  contrapose! hw
-  simp only [hw, ↓reduceDIte]
-  exact (w.adicCompletionIntegers K).one_mem'
-
-/-- The `v`th place of the local inclusion is the original element. -/
-@[simp]
-theorem localInclusion_apply (v : HeightOneSpectrum R) (x : v.adicCompletion K) :
-    localInclusion K v x v = x := by simp only [localInclusion, dif_pos]
-
-@[simp]
-theorem localInclusion_apply_of_ne {v w : HeightOneSpectrum R} (x : v.adicCompletion K) (h : w ≠ v) :
-    localInclusion K v x w = 1 := by simp only [localInclusion, h, ↓reduceDIte]
-
-end ProdAdicCompletions
-
-=======
->>>>>>> e8e34608
 namespace FiniteAdeleRing
 
 local notation "ℤₘ₀" => WithZero (Multiplicative ℤ)
@@ -107,15 +68,7 @@
 theorem mul_integer_apply (x : FiniteAdeleRing R K) (r : R) :
     (x * algebraMap _ _ r) v = x v * algebraMap _ _ r := rfl
 
-<<<<<<< HEAD
-@[simp]
-theorem localInclusion_apply_of_ne (v w : HeightOneSpectrum R)
-    (x : v.adicCompletion K) (h : w ≠ v) :
-    (localInclusion K v x).val w = 1 := by
-  simp only [localInclusion, ProdAdicCompletions.localInclusion_apply_of_ne _ h]
-=======
 def support (x : FiniteAdeleRing R K) := (Filter.eventually_cofinite.1 x.2).toFinset
->>>>>>> e8e34608
 
 /-- Given balls centred at `yᵥ` of radius `γᵥ` for a finite set of primes `v ∈ S`, we can find a
 finite adele  `x` for which `xᵥ` is outside each open ball for `v ∈ S`. -/
@@ -169,14 +122,6 @@
     dvd_of_valued_le (this v) <| (map_ne_zero _).1 (v.algebraMap_valuation_ne_zero K r)
   exact ⟨a, FiniteAdeleRing.ext _ _ <| funext (fun v => ha v)⟩
 
-<<<<<<< HEAD
-variable (R K)
-
-/-- The global embedding sending an element `x ∈ K` to `(x)ᵥ` in the finite adele ring. -/
-def globalEmbedding : K →+* FiniteAdeleRing R K := algebraMap K (FiniteAdeleRing R K)
-
-=======
->>>>>>> e8e34608
 @[simp]
 theorem algebraMap_apply (x : K) : algebraMap K (FiniteAdeleRing R K) x v = x := rfl
 
