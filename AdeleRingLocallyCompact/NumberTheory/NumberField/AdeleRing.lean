--- conflicted
+++ resolved
@@ -21,10 +21,8 @@
 
 ## Main definitions
  - `NumberField.AdeleRing K` is the adele ring of a number field `K`.
-<<<<<<< HEAD
+ - `NumberField.AdeleRing K` is the adele ring of a number field `K`.
  - `NumberField.AdeleRing.globalEmbedding K` is the map sending `x ∈ K` to `(x)ᵥ`.
-=======
->>>>>>> e8e34608
  - `NumberField.AdeleRing.principalSubgroup K` is the subgroup of principal adeles `(x)ᵥ`.
 
 ## Main results
@@ -80,8 +78,7 @@
   exact Prod.locallyCompactSpace _ _
 
 /-- The subgroup of principal adeles `(x)ᵥ` where `x ∈ K`. -/
-def principalSubgroup : AddSubgroup (AdeleRing K) :=
-  (algebraMap K (AdeleRing K)).range.toAddSubgroup
+def principalSubgroup : AddSubgroup (AdeleRing K) := (algebraMap K _).range.toAddSubgroup
 
 variable (L : Type*) [Field L] [Algebra K L] [FiniteDimensional K L] [NumberField L]
 
@@ -164,34 +161,34 @@
 
 def baseChange :
   AdeleRing K ⊗[K] L ≃ₗ[K] AdeleRing L :=
-  LinearEquiv.trans (TensorProduct.prodLeft K (InfiniteAdeleRing K) (FiniteAdeleRing (𝓞 K) K) L)
+  sorry /-LinearEquiv.trans (TensorProduct.prodLeft K (InfiniteAdeleRing K) (FiniteAdeleRing (𝓞 K) K) L)
     (LinearEquiv.prod (InfiniteAdeleRing.baseChange'' K L)
-      (FiniteAdeleRing.baseChange'' (𝓞 K) K (𝓞 L) L))
-
-theorem baseChange_continuous : Continuous (baseChange K L) := sorry
-
-theorem baseChange_continuous_symm : Continuous (baseChange K L).symm := sorry
+      (FiniteAdeleRing.baseChange'' (𝓞 K) K (𝓞 L) L))-/
+
+--theorem baseChange_continuous : Continuous (baseChange K L) := sorry
+
+--theorem baseChange_continuous_symm : Continuous (baseChange K L).symm := sorry
 
 theorem baseChange_commutes :
     AddSubgroup.map (baseChange K L) (algebraMap K (AdeleRing K ⊗[K] L)).range.toAddSubgroup =
     principalSubgroup L := sorry
 
-def baseChange_quotient [NumberField L] :
+/-def baseChange_quotient [NumberField L] :
     (AdeleRing K ⊗[K] L ⧸ (algebraMap K (AdeleRing K ⊗[K] L)).range.toAddSubgroup) ≃ₜ
       AdeleRing L ⧸ principalSubgroup L :=
   QuotientAddGroup.homeomorph _ _ _ _ (baseChange K L).toAddEquiv
     (baseChange_continuous K L) (baseChange_continuous_symm K L) (baseChange_commutes K L)
-
+-/
 def baseChange_pi [NumberField L] :
     (Fin (FiniteDimensional.finrank K L) → (AdeleRing K ⧸ principalSubgroup K)) ≃ₜ
       (AdeleRing L ⧸ principalSubgroup L) := by
-  apply Homeomorph.trans ?_ (baseChange_quotient K L)
+  sorry /-apply Homeomorph.trans ?_ (baseChange_quotient K L)
   apply Homeomorph.symm
   apply Homeomorph.trans ?_ (Homeomorph.quotientPi _)
   apply QuotientAddGroup.homeomorph _ _ _ _ ((tensorProduct_continuousLinearEquiv_pi K L).restrictScalars ℤ)
   · exact (tensorProduct_continuousLinearEquiv_pi K L).continuous_toFun
   · exact (tensorProduct_continuousLinearEquiv_pi K L).continuous_invFun
-  · sorry
+  · sorry-/
 
 open NumberField in
 instance (v : InfinitePlace K) : NontriviallyNormedField (v.completion) where
@@ -271,7 +268,7 @@
   let f : AdeleRing ℚ → AdeleRing ℚ ⧸ principalSubgroup ℚ := QuotientAddGroup.mk' _
   have h_W_compact : IsCompact W := by
     refine IsCompact.prod (isCompact_univ_pi (fun v => ?_))
-      (IsCompact.image CompactSpace.isCompact_univ <| continuous_algebraMap _ _)
+      (sorry) --IsCompact.image CompactSpace.isCompact_univ <| continuous_algebraMap _ _)
     exact isCompact_iff_isClosed_bounded.2 <| ⟨isClosed_ball, isBounded_closedBall⟩
   have h_W_image : f '' W = Set.univ := by
     simp only [f, Set.eq_univ_iff_forall]
@@ -280,7 +277,7 @@
     rw [Set.mem_image]
     choose xf yf hf using FiniteAdeleRing.sub_mem_finiteIntegralAdeles ℚ a.2
     choose xi hi using InfiniteAdeleRing.sub_mem_closedBalls (a.1 - algebraMap _ _ xf)
-    let c := globalEmbedding ℚ <| xi + xf
+    let c := algebraMap ℚ (AdeleRing ℚ) <| xi + xf
     let b := a - c
     have hb : b ∈ W := by
       simp only [W, Set.prod, W_inf, W_fin]
@@ -300,6 +297,7 @@
     simp only [b, sub_sub_cancel_left, neg_mem_iff, principalSubgroup, AddSubgroup.mem_mk,
       Subsemiring.coe_carrier_toSubmonoid, Subring.coe_toSubsemiring, RingHom.coe_range,
       Set.mem_range, exists_apply_eq_apply]
+    sorry
   exact h_W_image ▸ IsCompact.image h_W_compact continuous_quot_mk
 
 instance compactSpace_quotient_principal : CompactSpace (AdeleRing K ⧸ principalSubgroup K) :=
