/-
Copyright (c) 2024 Salvatore Mercuri. All rights reserved.
Released under Apache 2.0 license as described in the file LICENSE.
Authors: Salvatore Mercuri
-/
import Mathlib
import AdeleRingLocallyCompact.Topology.UniformSpace.Basic

/-!
# Embeddings of number fields

This file defines the main approach to the completion of a number field with respect to an infinite place.

## Main definitions
 - `NumberField.InfinitePlace.completion` is the Archimedean completion of a number field as
   an infinite place, obtained by defining a uniform space structure inherited from ℂ via the
   embedding associated to an infinite place.

## Main results
 - `NumberField.InfinitePlace.Completion.locallyCompactSpace` : the Archimedean completion
   of a number field is locally compact.

<<<<<<< HEAD
## Implementation notes
 - We have identified two approaches for formalising the completion of a number field `K` at
   an infinite place `v`. One is to define an appropriate uniform structure on `K` directly,
   and apply the `UniformSpace.Completion` functor to this. To show that
   the resultant completion is a field requires one to prove that `K` has a
   `completableTopField` instance with this uniform space. This approach is taken
   in this file, namely we pullback the uniform structure on `ℂ` via the embedding
   associated to an infinite place, through `UniformSpace.comap`. We show that
   the embedding is uniform inducing. In such a scenario, the completable topological
   field instance from `ℂ` transfers to `K`, which we show in
   [Topology/UniformSpace/UniformEmbedding.lean](AdeleRingLocallyCompact/Topology/UniformSpace/UniformEmbedding.lean)
 - The alternative approach is to use the embedding associated to an infinite place to embed
   `K` to a `Subfield ℂ` term, which already has a `CompletableTopField` instance. We complete
   `K` indirectly by applying the `UniformSpace.Completion` functor to the `Subfield ℂ` term.
   This is the approach taken in [EmbeddingsAlt.lean](AdeleRingLocallyCompact/NumberTheory/NumberField/EmbeddingsAlt.lean).
   It leads to an isomorphic field completion to the direct approach, since both define abstract
   completions. However, the API for the alternative approach is deficient, because we lose any
   `UniformSpace.Completion` constructions which transfer properties of the base field `K` to its completion;
   for example, `UniformSpace.Completion.extension` which extends a uniform continuous map on `K` to one
   on its completion. These would have to be re-established.

=======
>>>>>>> 5dda5425
## Tags
number field, embeddings, places, infinite places
-/
noncomputable section

namespace NumberField.InfinitePlace

variable (K : Type*) [Field K] [NumberField K] (v : InfinitePlace K)

instance : Inhabited (InfinitePlace K) :=
  ⟨Classical.choice (instNonemptyInfinitePlace K)⟩

section DerivedInstances

variable {K}

def normedDivisionRing : NormedDivisionRing K :=
  NormedDivisionRing.induced _ _ v.embedding v.embedding.injective

instance uniformSpace : UniformSpace K := UniformSpace.comap v.embedding inferInstance

instance uniformAddGroup : @UniformAddGroup K v.uniformSpace _ :=
  UniformAddGroup.comap v.embedding

instance topologicalSpace : TopologicalSpace K := v.uniformSpace.toTopologicalSpace

instance topologicalDivisionRing : @TopologicalDivisionRing K _ v.topologicalSpace :=
  v.normedDivisionRing.to_topologicalDivisionRing

instance topologicalRing : @TopologicalRing K v.topologicalSpace _ :=
  @TopologicalDivisionRing.toTopologicalRing _ _ v.topologicalSpace _

end DerivedInstances

variable {K}

theorem embedding_uniformInducing : @UniformInducing _ _ v.uniformSpace _ v.embedding := by
  rw [@uniformInducing_iff_uniformSpace]; rfl

instance pseudoMetricSpace : PseudoMetricSpace K :=
  @UniformInducing.comapPseudoMetricSpace _ _ v.uniformSpace _ _ v.embedding_uniformInducing

theorem topEmbedding : @Embedding _ _ v.topologicalSpace _ (v.embedding) := by
  rw [@embedding_iff, @inducing_iff]
  exact ⟨rfl, v.embedding.injective⟩

theorem isometry : @Isometry _ _ v.pseudoMetricSpace.toPseudoEMetricSpace _ (v.embedding) :=
  @Embedding.to_isometry _ _ v.topologicalSpace _ _ v.topEmbedding

theorem embedding_uniformContinuous : @UniformContinuous _ _ v.uniformSpace _ v.embedding :=
  @UniformInducing.uniformContinuous _ _ v.uniformSpace _ _ v.embedding_uniformInducing

theorem embedding_continuous : @Continuous _ _ v.topologicalSpace _ v.embedding :=
  @UniformContinuous.continuous _ _ v.uniformSpace _ _ v.embedding_uniformContinuous

instance t0Space : @T0Space K v.topologicalSpace :=
  @t0Space_of_injective_of_continuous _ _ v.topologicalSpace _ _ v.embedding.injective v.embedding_continuous _

instance completableTopField : @CompletableTopField K _ v.uniformSpace :=
  UniformSpace.comap_completableTopField

variable (K)

def completion := @UniformSpace.Completion K v.uniformSpace

namespace Completion

section DerivedInstances

instance : UniformSpace (v.completion K) :=
  @UniformSpace.Completion.uniformSpace _ v.uniformSpace

instance : CompleteSpace (v.completion K) :=
  @UniformSpace.Completion.completeSpace _ v.uniformSpace

instance : Field (v.completion K) :=
  @UniformSpace.Completion.instField _ _ v.uniformSpace v.topologicalDivisionRing _ _

instance : Inhabited (v.completion K) :=
  ⟨0⟩

instance : TopologicalRing (v.completion K) :=
  @UniformSpace.Completion.topologicalRing K _ v.uniformSpace _ v.uniformAddGroup

instance : Dist (v.completion K) :=
  @UniformSpace.Completion.instDistCompletionToUniformSpace _ v.pseudoMetricSpace

instance : T0Space (v.completion K) :=
  @UniformSpace.Completion.t0Space _ v.uniformSpace

instance metricSpace : MetricSpace (v.completion K) :=
  @UniformSpace.Completion.instMetricSpace _ v.pseudoMetricSpace

end DerivedInstances

def coeRingHom : K →+* v.completion K :=
  @UniformSpace.Completion.coeRingHom _ _ v.uniformSpace _ v.uniformAddGroup

def extensionEmbedding :=
  @UniformSpace.Completion.extensionHom K _ v.uniformSpace v.topologicalRing v.uniformAddGroup
    _ _ _ _ _ v.embedding v.embedding_continuous _ _

theorem extensionEmbedding_injective : Function.Injective (extensionEmbedding K v) :=
  (extensionEmbedding K v).injective

variable {K v}

/- The embedding `Kᵥ → ℂ` preserves distances. -/
theorem extensionEmbedding_dist_eq (x y : v.completion K) :
    dist (extensionEmbedding K v x) (extensionEmbedding K v y) =
      dist x y := by
  set p : v.completion K → v.completion K → Prop :=
    λ x y => dist (extensionEmbedding K v x) (extensionEmbedding K v y) = dist x y
  refine @UniformSpace.Completion.induction_on₂ _ v.uniformSpace _ v.uniformSpace p x y ?_ (λ x y => ?_)
  · apply isClosed_eq
    · exact continuous_iff_continuous_dist.1 (@UniformSpace.Completion.continuous_extension _ v.uniformSpace _ _ _ _)
    · exact @continuous_dist _ (metricSpace K v).toPseudoMetricSpace
  · simp only [extensionEmbedding, UniformSpace.Completion.extensionHom, RingHom.coe_mk, MonoidHom.coe_mk,
      OneHom.coe_mk, p]
    simp only [@UniformSpace.Completion.extension_coe _ v.uniformSpace _ _ _ _ v.embedding_uniformContinuous]
    rw [@UniformSpace.Completion.dist_eq _ v.pseudoMetricSpace]
    rw [@Isometry.dist_eq _ _ v.pseudoMetricSpace _ _ (v.isometry) _ _]

variable (K v)

theorem embedding_isometry : @Isometry _ _ (metricSpace K v).toPseudoEMetricSpace _ (extensionEmbedding K v) :=
  Isometry.of_dist_eq extensionEmbedding_dist_eq

/- The embedding `Kᵥ → ℂ` is uniform inducing. -/
theorem embedding_uniformInducing :
    UniformInducing (extensionEmbedding K v) :=
  (embedding_isometry K v).uniformInducing

/-- The embedding `Kᵥ → ℂ` is a closed embedding. -/
theorem closedEmbedding : ClosedEmbedding (extensionEmbedding K v) :=
  (embedding_isometry K v).closedEmbedding

/-- The completion of a number field at an Archimedean place is locally compact. -/
instance locallyCompactSpace : LocallyCompactSpace (v.completion K) :=
  (closedEmbedding K v).locallyCompactSpace

end Completion

end NumberField.InfinitePlace<|MERGE_RESOLUTION|>--- conflicted
+++ resolved
@@ -20,7 +20,6 @@
  - `NumberField.InfinitePlace.Completion.locallyCompactSpace` : the Archimedean completion
    of a number field is locally compact.
 
-<<<<<<< HEAD
 ## Implementation notes
  - We have identified two approaches for formalising the completion of a number field `K` at
    an infinite place `v`. One is to define an appropriate uniform structure on `K` directly,
@@ -28,10 +27,9 @@
    the resultant completion is a field requires one to prove that `K` has a
    `completableTopField` instance with this uniform space. This approach is taken
    in this file, namely we pullback the uniform structure on `ℂ` via the embedding
-   associated to an infinite place, through `UniformSpace.comap`. We show that
-   the embedding is uniform inducing. In such a scenario, the completable topological
-   field instance from `ℂ` transfers to `K`, which we show in
-   [Topology/UniformSpace/UniformEmbedding.lean](AdeleRingLocallyCompact/Topology/UniformSpace/UniformEmbedding.lean)
+   associated to an infinite place, through `UniformSpace.comap`. In such a scenario,
+   the completable topological field instance from `ℂ` transfers to `K`, which we show in
+   [Topology/UniformSpace/UniformEmbedding.lean](AdeleRingLocallyCompact/Topology/UniformSpace/Basic.lean)
  - The alternative approach is to use the embedding associated to an infinite place to embed
    `K` to a `Subfield ℂ` term, which already has a `CompletableTopField` instance. We complete
    `K` indirectly by applying the `UniformSpace.Completion` functor to the `Subfield ℂ` term.
@@ -42,8 +40,6 @@
    for example, `UniformSpace.Completion.extension` which extends a uniform continuous map on `K` to one
    on its completion. These would have to be re-established.
 
-=======
->>>>>>> 5dda5425
 ## Tags
 number field, embeddings, places, infinite places
 -/
