--- conflicted
+++ resolved
@@ -1,14 +1,15 @@
 /-
-Copyright (c) 2024 Salvatore Mercuri, María Inés de Frutos-Fernández. All rights reserved.
+Copyright (c) 2024 Salvatore Mercuri. All rights reserved.
 Released under Apache 2.0 license as described in the file LICENSE.
 Authors: Salvatore Mercuri, María Inés de Frutos-Fernández
 -/
 import Mathlib.NumberTheory.NumberField.CanonicalEmbedding.Basic
 import AdeleRingLocallyCompact.NumberTheory.NumberField.Completion
 import AdeleRingLocallyCompact.Algebra.Ring.Equiv
+import AdeleRingLocallyCompact.FromMathlib.LinearAlgebra.TensorProduct.Pi
 import AdeleRingLocallyCompact.Topology.Homeomorph
 
-open scoped TensorProduct
+open scoped TensorProduct Classical
 
 /-!
 # Infinite adele ring
@@ -58,16 +59,12 @@
 
 namespace InfiniteAdeleRing
 
-section DerivedInstances
-
 instance : CommRing (InfiniteAdeleRing K) := Pi.commRing
 
 instance : Inhabited (InfiniteAdeleRing K) := ⟨0⟩
 
 instance : Nontrivial (InfiniteAdeleRing K) :=
   (inferInstanceAs <| Nonempty (InfinitePlace K)).elim fun w => Pi.nontrivial_at w
-
-end DerivedInstances
 
 instance : TopologicalSpace (InfiniteAdeleRing K) := Pi.topologicalSpace
 
@@ -92,17 +89,10 @@
   RingEquiv.trans
     (RingEquiv.piEquivPiSubtypeProd (fun (v : InfinitePlace K) => IsReal v)
       (fun (v : InfinitePlace K) => v.completion))
-<<<<<<< HEAD
     (RingEquiv.prodCongr
-      (RingEquiv.piCongrRight (fun ⟨_, hv⟩ => Completion.equiv_real_of_isReal hv))
-      (RingEquiv.trans
-        (RingEquiv.piCongrRight (fun v => Completion.equiv_complex_of_isComplex
-=======
-    (RingEquiv.prodMap
       (RingEquiv.piCongrRight (fun ⟨_, hv⟩ => Completion.ringEquiv_real_of_isReal hv))
       (RingEquiv.trans
         (RingEquiv.piCongrRight (fun v => Completion.ringEquiv_complex_of_isComplex
->>>>>>> e8e34608
           ((not_isReal_iff_isComplex.1 v.2))))
         (RingEquiv.piCongrLeft (fun _ => ℂ) <|
           Equiv.subtypeEquivRight (fun _ => not_isReal_iff_isComplex))))
@@ -122,22 +112,6 @@
             Equiv.subtypeEquivRight (fun _ => not_isReal_iff_isComplex))))
 
 @[simp]
-<<<<<<< HEAD
-theorem equiv_mixedSpace_apply (x : InfiniteAdeleRing K) :
-    equiv_mixedSpace K x =
-      (fun (v : {w : InfinitePlace K // IsReal w}) => extensionEmbedding_of_isReal v.2 (x v),
-       fun (v : {w : InfinitePlace K // IsComplex w}) => extensionEmbedding v.1 (x v)) := rfl
-
-/-- Transfers the global embedding of `x ↦ (x)ᵥ` of the number field `K` into its infinite adele
-ring to the mixed embedding `x ↦ (φᵢ(x))ᵢ` of `K` into the space `ℝ ^ r₁ × ℂ ^ r₂`, where
-`(r₁, r₂)` is the signature of `K` and `φᵢ` are the complex embeddings of `K`. -/
-theorem mixedEmbedding_eq_globalEmbedding_comp {x : K} :
-    mixedEmbedding K x = equiv_mixedSpace K (globalEmbedding K x) := by
-  ext ⟨v, hv⟩ <;> simp only [equiv_mixedSpace_apply, globalEmbedding_apply,
-    equiv_real_of_isReal, equiv_complex_of_isComplex, extensionEmbedding,
-    extensionEmbedding_of_isReal, extensionEmbedding_of_comp, RingEquiv.coe_ofBijective,
-    RingHom.coe_mk, MonoidHom.coe_mk, OneHom.coe_mk, UniformSpace.Completion.extensionHom]
-=======
 theorem ringEquiv_mixedSpace_apply (x : InfiniteAdeleRing K) :
     ringEquiv_mixedSpace K x =
       (fun (v : {w : InfinitePlace K // IsReal w}) =>
@@ -155,7 +129,6 @@
     ringEquiv_complex_of_isComplex, extensionEmbedding, extensionEmbedding_of_isReal,
     extensionEmbedding_of_comp, RingEquiv.coe_ofBijective, RingHom.coe_mk, MonoidHom.coe_mk,
     OneHom.coe_mk, UniformSpace.Completion.extensionHom]
->>>>>>> e8e34608
   · rw [UniformSpace.Completion.extension_coe
       (WithAbs.uniformInducing_of_comp <| v.1.norm_embedding_of_isReal v.2).uniformContinuous x]
     rfl
@@ -204,7 +177,7 @@
 
 /- Now put these together to show base change -/
 /- TODO: this should be a continuous algebra equivalence -/
-def baseChange : InfiniteAdeleRing K ⊗[K] L ≃ₜ InfiniteAdeleRing L := by
+def baseChange_old : InfiniteAdeleRing K ⊗[K] L ≃ₜ InfiniteAdeleRing L := by
   apply Homeomorph.trans (tensorProduct_continuousLinearEquiv_pi K L).toHomeomorph
   apply Homeomorph.trans <| Homeomorph.piCongrRight (fun _ => (homeomorph_mixedSpace K))
   apply Homeomorph.trans <| Homeomorph.piCongrRight (fun _ => (mixedSpace_homeomorph_pi K))
@@ -216,66 +189,283 @@
   simp only [Fintype.card_sigma, Fintype.card_fin, Finset.sum_const, Finset.card_univ, smul_eq_mul]
   rw [mul_comm, FiniteDimensional.finrank_mul_finrank]
 
-def baseChange' : InfiniteAdeleRing K ⊗[K] L ≃+* InfiniteAdeleRing L where
-  toEquiv := baseChange K L
-  map_mul' _ _ := sorry
-  map_add' _ _ := sorry
-
 /- New strategy! because I cannot get a ring equiv, or an algebra equiv out of above
 (because ℂ is not ring equiv to ℝ × ℝ !). -/
 
-/- 𝔸_K ⊗[K] L = (Πᵥ Kᵥ) ⊗[K] L ≃+* Πᵥ (Kᵥ ⊗[K] L).-/
--- This is the Pi version of TensorProduct.prodLeft
-def piLeft : InfiniteAdeleRing K ⊗[K] L ≃+* ((v : InfinitePlace K) → v.completion ⊗[K] L) :=
+/- K-algebra isomorphisms: 𝔸_K ⊗[K] L =ₐ[K] (Πᵥ Kᵥ) ⊗[K] L ≃ₐ[K] Πᵥ (Kᵥ ⊗[K] L).-/
+
+def piRight (R S A : Type*) {ι : Type*}  (B : ι → Type*) [CommSemiring R]
+    [CommSemiring S] [Algebra R S] [Semiring A] [Algebra R A] [Algebra S A] [IsScalarTower R S A]
+    [(i : ι) → Semiring (B i)] [(i : ι) → Algebra R (B i)] [Fintype ι] [DecidableEq ι] :
+    A ⊗[R] ((i : ι) → B i) ≃ₐ[S] (i : ι) → A ⊗[R] (B i) := by
+  /-set f : @LinearEquiv S S _ _ _ _ _ _ _ ((i : ι) → A ⊗[R] B i) _
+      NonUnitalNonAssocSemiring.toAddCommMonoid _ Algebra.toModule := TensorProduct.piRight R S A B
+  apply Algebra.TensorProduct.algEquivOfLinearEquivTensorProduct f
+  · intro a₁ a₂ b₁ b₂
+    simp only [TensorProduct.piRight_apply, TensorProduct.piRightHom_tmul, f]
+    simp_rw [Pi.mul_apply]
+    rw [Pi.mul_def]
+    funext i
+    simp only [Algebra.TensorProduct.tmul_mul_tmul]
+  · rfl-/
+  apply AlgEquiv.ofLinearEquiv (TensorProduct.piRight R S A B)
+  · rfl
+  · have h := @LinearMap.map_mul_iff S (A ⊗[R] ((i : ι) → B i)) ((i : ι) → A ⊗[R] (B i)) _ _ _ _ _
+      (TensorProduct.piRight R S A B)
+    have (x : _) : (TensorProduct.piRight R S A B) x = (TensorProduct.piRightHom R S A B) x := rfl
+    simp_rw [this]
+    simp_rw [DFunLike.coe] at h
+    have : (TensorProduct.piRight R S A B).toLinearMap.toFun = TensorProduct.piRightHom R S A B :=
+      rfl
+    rw [this] at h
+    rw [h]
+    ext
+    simp only [TensorProduct.AlgebraTensorModule.curry_apply, LinearMap.coe_comp,
+      LinearMap.coe_single, Function.comp_apply, TensorProduct.curry_apply,
+      LinearMap.coe_restrictScalars, LinearMap.compr₂_apply, LinearMap.mul_apply',
+      Algebra.TensorProduct.tmul_mul_tmul, LinearEquiv.coe_coe, TensorProduct.piRight_apply,
+      TensorProduct.piRightHom_tmul, Pi.mul_apply, LinearMap.compl₂_apply]
+
+def AlgEquiv.piLeft : InfiniteAdeleRing K ⊗[K] L ≃ₐ[K]
+    ((v : InfinitePlace K) → v.completion ⊗[K] L) := by
+  apply AlgEquiv.trans (Algebra.TensorProduct.comm _ _ _)
+  apply AlgEquiv.trans (piRight _ _ _ _)
+  exact AlgEquiv.piCongrRight <| fun _ => Algebra.TensorProduct.comm _ _ _
+
+instance (v : AbsoluteValue K ℝ) (w : AbsoluteValue L ℝ) : Algebra (WithAbs v) (WithAbs w) :=
+  inferInstanceAs (Algebra K L)
+
+theorem WithAbs.norm_eq (v : AbsoluteValue K ℝ) (x : WithAbs v) : ‖x‖ = v x := rfl
+
+theorem WithAbs.uniformContinuous_algebraMap (v : AbsoluteValue K ℝ) (w : AbsoluteValue L ℝ)
+    (h : w.comp (algebraMap _ _).injective = v):
+    UniformContinuous (algebraMap (WithAbs v) (WithAbs w)) := by
+  apply uniformContinuous_of_tendsto_zero
+  rw [Metric.nhds_basis_closedBall.tendsto_iff Metric.nhds_basis_closedBall]
+  refine fun ε _ => ⟨ε, ‹_›, fun x hx => ?_⟩
+  rw [Metric.mem_closedBall, dist_zero_right, WithAbs.norm_eq _, ← h] at hx ⊢
+  exact hx
+
+theorem NumberField.InfinitePlace.abs_eq_of_comap {v : InfinitePlace K} {w : InfinitePlace L}
+    (h : w.comap (algebraMap _ _) = v) : w.1.comp (algebraMap _ _).injective = v.1 := by
+  rw [← h]; rfl
+
+variable (w : InfinitePlace L)
+
+local notation "Σ_" v => {w : InfinitePlace L // w.comap (algebraMap K L) = v}
+
+/- Now establish `Kᵥ`-algebra isomorphisms (Note completion as base field now)
+Kᵥ ⊗[K] L ≃ₐ[v.completion] Π_{w ∣ v} L_w, where w ∣ v means that
+v = w.comap (algebraMap K L). -/
+def NumberField.Completion.comap_ringHom {v : InfinitePlace K} (w : Σ_v) :
+    v.completion →+* w.1.completion := by
+  apply UniformSpace.Completion.mapRingHom (algebraMap (WithAbs v.1) (WithAbs w.1.1))
+  exact (WithAbs.uniformContinuous_algebraMap K L v.1 w.1.1
+    (NumberField.InfinitePlace.abs_eq_of_comap K L w.2)).continuous
+
+instance : Algebra K (WithAbs w.1) := ‹Algebra K L›
+
+instance : UniformContinuousConstSMul K (WithAbs w.1) :=
+  uniformContinuousConstSMul_of_continuousConstSMul _ _
+
+instance : IsScalarTower K L (WithAbs w.1) := inferInstanceAs (IsScalarTower K L L)
+
+instance : SMulCommClass K v.completion v.completion := Algebra.to_smulCommClass
+
+instance (w : Σ_v) : Algebra v.completion w.1.completion := RingHom.toAlgebra <|
+  NumberField.Completion.comap_ringHom K L w
+
+noncomputable instance : Algebra K (w.completion) where
+  toFun k := algebraMap L w.completion (algebraMap K L k)
+  map_one' := by simp only [map_one]
+  map_mul' k₁ k₂ := by simp only [map_mul]
+  map_zero' := by simp only [map_zero]
+  map_add' k₁ k₂ := by simp only [map_add]
+  commutes' k lhat := mul_comm _ _
+  smul_def' k lhat := by
+    rw [RingHom.coe_mk, MonoidHom.coe_mk, OneHom.coe_mk, UniformSpace.Completion.smul_def,
+    ← RingHom.comp_apply, ← IsScalarTower.algebraMap_eq,
+    UniformSpace.Completion.map_smul_eq_mul_coe, UniformSpace.Completion.algebraMap_def]
+
+noncomputable instance (w : Σ_v) : FiniteDimensional v.completion w.1.completion := sorry
+
+theorem UniformSpace.Completion.mapRingHom_apply {α β : Type*} [Ring α] [UniformSpace α]
+    [TopologicalRing α] [UniformAddGroup α] [UniformSpace β] [Ring β] [UniformAddGroup β]
+    [TopologicalRing β] (f : α →+* β) (hf : Continuous f) {x : UniformSpace.Completion α} :
+    UniformSpace.Completion.mapRingHom f hf x = UniformSpace.Completion.map f x := rfl
+
+theorem NumberField.Completion.algebraMap_eq_coe :
+    ⇑(algebraMap K v.completion) = ((↑) : K → v.completion) := rfl
+
+def NumberField.Completion.comap {v : InfinitePlace K} (w : Σ_v) :
+    v.completion →ₐ[K] w.1.completion where
+  __ := NumberField.Completion.comap_ringHom K L w
+  commutes' := by
+    intro r
+    simp only [RingHom.toMonoidHom_eq_coe, OneHom.toFun_eq_coe, MonoidHom.toOneHom_coe,
+      MonoidHom.coe_coe, comap_ringHom, UniformSpace.Completion.mapRingHom_apply]
+    rw [algebraMap_eq_coe, UniformSpace.Completion.map_coe] ; rfl
+    exact WithAbs.uniformContinuous_algebraMap K L v.1 w.1.1
+      (NumberField.InfinitePlace.abs_eq_of_comap K L w.2)
+
+instance : IsScalarTower K v.completion v.completion := IsScalarTower.right
+
+def NumberField.Completion.comap_extend {v : InfinitePlace K} (w : Σ_v) :
+    v.completion →ₐ[v.completion] w.1.completion :=
+  (comap K L w).extendScalars _
+
+def NumberField.Completion.comap_injective {v : InfinitePlace K} (w : Σ_v) :
+    Function.Injective (NumberField.Completion.comap K L w) :=
+  (NumberField.Completion.comap K L w).injective
+
+def NumberField.Completion.comap_extend_injective {v : InfinitePlace K} (w : Σ_v) :
+    Function.Injective (comap_extend K L w) :=
+  (comap_extend K L w).injective
+
+@[simps!]
+def Pi.algHom {I R A : Type*} (f : I → Type*) [CommSemiring R] [s : (i : I) → Semiring (f i)]
+    [(i : I) → Algebra R (f i)] [Semiring A] [Algebra R A] (g : (i : I) → A →ₐ[R] f i) :
+    A →ₐ[R] (i : I) → f i where
+  __ := Pi.ringHom fun i ↦ (g i).toRingHom
+  commutes' r := by ext; simp
+
+def NumberField.Completion.comap_pi (v : InfinitePlace K) :
+    v.completion →ₐ[K] ((w : Σ_v) → w.1.completion) :=
+  Pi.algHom _ <| (fun _ => NumberField.Completion.comap K L _)
+
+def NumberField.Completion.comap_pi_extend (v : InfinitePlace K) :
+    v.completion →ₐ[v.completion] ((w : Σ_v) → w.1.completion) :=
+  (comap_pi K L v).extendScalars _
+
+def NumberField.Completion.algebraMap_pi_ringHom :
+    L →+* ((w : Σ_v) → w.1.completion) :=
+  Pi.ringHom <| fun ⟨_, _⟩ => algebraMap _ _
+
+def NumberField.Completion.algebraMap_pi :
+    L →ₐ[K] ((w : Σ_v) → w.1.completion) where
+  __ := algebraMap_pi_ringHom K v L
+  commutes' _ := rfl
+
+theorem NumberField.InfinitePlace.comap_surjective {k : Type u_1} [Field k] {K : Type u_2}
+    [Field K] [Algebra k K] [Algebra.IsAlgebraic k K] :
+    Function.Surjective fun (x : NumberField.InfinitePlace K) => x.comap (algebraMap k K) :=
+  fun w =>
+    letI := w.embedding.toAlgebra
+    ⟨InfinitePlace.mk (IsAlgClosed.lift (M := ℂ) (R := k)).toRingHom,
+      by simp [comap_mk, RingHom.algebraMap_toAlgebra]⟩
+
+instance instNonemptyComap : Nonempty {w : InfinitePlace L // w.comap (algebraMap K L) = v} := by
+  have : Function.Surjective fun (v : NumberField.InfinitePlace L) => v.comap (algebraMap K L) :=
+    NumberField.InfinitePlace.comap_surjective
+  let ⟨w, h⟩ := this v
+  exact ⟨w, h⟩
+
+instance : Nontrivial
+    ((w : Σ_v) → w.1.completion) :=
+  (instNonemptyComap K v L).elim fun w => Pi.nontrivial_at w
+
+theorem NumberField.Completion.comap_pi_injective :
+    Function.Injective (comap_pi K L v) :=
+  (comap_pi K L v).injective
+
+theorem NumberField.Completion.algebraMap_pi_injective :
+    Function.Injective (algebraMap_pi K v L) :=
+  (algebraMap_pi K v L).injective
+
+instance : IsScalarTower K v.completion ((w : Σ_v) → w.1.completion) := by sorry
+
+def NumberField.Completion.baseChange_algHom (v : InfinitePlace K) :
+    v.completion ⊗[K] L →ₐ[v.completion] ((w : Σ_v) → w.1.completion) :=
+  Algebra.TensorProduct.lift (NumberField.Completion.comap_pi_extend K L v)
+    (NumberField.Completion.algebraMap_pi K v L) (fun _ _ => mul_comm _ _)
+
+theorem finrank_eq : FiniteDimensional.finrank v.completion ((w : Σ_v) → w.1.completion) =
+    FiniteDimensional.finrank v.completion (v.completion ⊗[K] L) := sorry
+
+theorem NumberField.Completion.baseChange_det_ne_zero (v : InfinitePlace K) :
+    let Bv := FiniteDimensional.finBasis v.completion (v.completion ⊗[K] L)
+    let Bw := FiniteDimensional.finBasisOfFinrankEq v.completion ((w : Σ_v) → w.1.completion)
+      (finrank_eq K v L)
+    (LinearMap.toMatrix Bv Bw (baseChange_algHom K L v).toLinearMap).det ≠ 0 := by
   sorry
 
-/- Now we need to show that each Kᵥ ⊗[K] L ≃+* Π_{w ∣ v} L_w, where w ∣ v means that
-v = w.comap (algebraMap K L). -/
+def NumberField.Completion.baseChange_linearEquiv (v : InfinitePlace K) :
+    v.completion ⊗[K] L ≃ₗ[v.completion] ((w : Σ_v) → w.1.completion) :=
+  LinearEquiv.ofIsUnitDet (baseChange_det_ne_zero K L v).isUnit
+
 def NumberField.Completion.baseChange (v : InfinitePlace K) :
-  v.completion ⊗[K] L ≃+*
-    ((w : {w : InfinitePlace L // v = w.comap (algebraMap K L)}) → w.1.completion) := sorry
-
-def NumberField.InfinitePlace.card_comap :
-  Fintype.card { w : InfinitePlace L // v = w.comap (algebraMap K L) } =
-    FiniteDimensional.finrank K L :=
-  sorry
-
-/- Then we show that
-  InfinitePlace L ≃ (v : InfinitePlace K) → { w // v = w.comap (algebraMap K L)},
-AS TYPES.
-
-Can prove this by a cardinality argument with current results in mathlib. -/
+    v.completion ⊗[K] L ≃ₐ[v.completion] ((w : Σ_v) → w.1.completion) := by
+  apply AlgEquiv.ofLinearEquiv (baseChange_linearEquiv K L v)
+  · rw [baseChange_linearEquiv]
+    rw [LinearEquiv.ofIsUnitDet_apply (baseChange_det_ne_zero K L v).isUnit]
+    rw [AlgHom.toLinearMap_apply]
+    exact map_one (baseChange_algHom K L v)
+  · intro x y
+    simp only [baseChange_linearEquiv,
+      LinearEquiv.ofIsUnitDet_apply (baseChange_det_ne_zero K L v).isUnit, AlgHom.toLinearMap_apply]
+    exact map_mul _ _ _
+
+/- Now have two algebra isomorphisms
+(1) 𝔸_K ⊗[K] L ≃ₐ[K] Πᵥ (Kᵥ ⊗[K] L)
+(2) (Kᵥ ⊗[K] L) ≃ₐ[v.completion] Π_{w ∣ v} L_w.
+
+We can piece these together and restrict scalars on (2), to give the K-algebra isomorphisms:
+𝔸_K ⊗[K] L ≃ₐ[K] Πᵥ (Kᵥ ⊗[K] L) ≃ₐ[K] Πᵥ Π_{w ∣ v} L_w ≃ₐ[K] Π_w L_w = 𝔸_L. -/
+
 def NumberField.Completion.equiv_comap :
-    InfinitePlace L ≃
-      ((v : InfinitePlace K) × { w : InfinitePlace L // v = w.comap (algebraMap K L)}) := by
-  apply Fintype.equivOfCardEq
-  norm_num
-  haveI : IsUnramifiedAtInfinitePlaces K L := sorry
-  haveI : IsGalois K L := sorry
-  rw [IsUnramifiedAtInfinitePlaces.card_infinitePlace K L]
-  simp_rw [InfinitePlace.card_comap]
-  norm_num
+    InfinitePlace L ≃ ((v : InfinitePlace K) × Σ_v) :=
+  (Equiv.sigmaFiberEquiv _).symm
 
 theorem NumberField.Completion.equiv_comap_apply :
-    (NumberField.Completion.equiv_comap K L).symm i = i.2.1 := sorry
-
-/- Then piece together 𝔸_K ⊗[K] L ≃+* Πᵥ (Kᵥ ⊗[K] L) ≃+* Πᵥ Π_{w ∣ v} L_w ≃+* Π_w L_w = 𝔸_L. -/
-def baseChange'' : InfiniteAdeleRing K ⊗[K] L ≃+* InfiniteAdeleRing L := by
-  apply RingEquiv.trans (piLeft K L)
-  have := RingEquiv.piCongrRight <| NumberField.Completion.baseChange K L
-  apply RingEquiv.trans this
-  let γ : (v : InfinitePlace K) → (w : {w : InfinitePlace L // v = w.comap (algebraMap K L)})
-      → Type _ :=
+    (NumberField.Completion.equiv_comap K L).symm i = i.2.1 := rfl
+
+@[simps!]
+def AlgEquiv.piCurry (S : Type*) [CommSemiring S] {Y : ι → Type*} (α : (i : ι) → Y i → Type*)
+    [(i : ι) → (y : Y i) → Semiring (α i y)] [(i : ι) → (y : Y i) → Algebra S (α i y)] :
+    ((i : Sigma Y) → α i.1 i.2) ≃ₐ[S] ((i : ι) → (y : Y i) → α i y) where
+  toEquiv := Equiv.piCurry α
+  map_mul' _ _ := rfl
+  map_add' _ _ := rfl
+  commutes' _ := rfl
+
+@[simps!]
+def AlgEquiv.piCongrLeft' (S : Type*) [CommSemiring S] (A : α → Type*) (e : α ≃ β)
+    [∀ a, Semiring (A a)] [∀ a, Algebra S (A a)] :
+    ((a : α) → A a) ≃ₐ[S] ((b : β) → A (e.symm b)) where
+  toEquiv := Equiv.piCongrLeft' A e
+  map_mul' _ _ := rfl
+  map_add' _ _ := rfl
+  commutes' _ := rfl
+
+@[simp]
+theorem AlgEquiv.piCongrLeft'_symm (S : Type*) {A : Type*} [CommSemiring S] [Semiring A]
+    [Algebra S A] (e : α ≃ β) :
+    (AlgEquiv.piCongrLeft' S (fun _ => A) e).symm = AlgEquiv.piCongrLeft' S _ e.symm := by
+  simp [AlgEquiv.piCongrLeft', AlgEquiv.symm, RingEquiv.symm, MulEquiv.symm,
+    Equiv.piCongrLeft'_symm]
+  rfl
+
+@[simps!]
+def AlgEquiv.piCongrLeft (S : Type*) [CommSemiring S] (B : β → Type*) (e : α ≃ β)
+    [∀ b, Semiring (B b)] [∀ b, Algebra S (B b)] :
+    ((a : α) → B (e a)) ≃ₐ[S] ((b : β) → B b) :=
+  (AlgEquiv.piCongrLeft' S B e.symm).symm
+
+def baseChange :
+    letI : Algebra K (InfiniteAdeleRing L) := Pi.algebra _ _
+    InfiniteAdeleRing K ⊗[K] L ≃ₐ[K] InfiniteAdeleRing L := by
+  letI : Algebra K (InfiniteAdeleRing L) := Pi.algebra _ _
+  apply AlgEquiv.piLeft K L |>.trans
+  have (v : _) := (NumberField.Completion.baseChange K L v).restrictScalars K
+  apply AlgEquiv.piCongrRight this |>.trans
+  let γ : (v : InfinitePlace K) → (w : Σ_v) → Type _ :=
     fun v w => w.1.completion
-  apply RingEquiv.trans (RingEquiv.piCurry γ).symm
-  have := RingEquiv.piCongrLeft (fun w => w.completion)
+  apply AlgEquiv.piCurry K γ |>.symm |>.trans
+  have := AlgEquiv.piCongrLeft K (fun w => w.completion)
     (NumberField.Completion.equiv_comap K L).symm
-  refine RingEquiv.trans ?_ this
-  apply RingEquiv.piCongrRight
-  intro i
-  rw [NumberField.Completion.equiv_comap_apply]
-  rfl
-
+  refine AlgEquiv.trans ?_ this
+  simp_rw [NumberField.Completion.equiv_comap_apply, γ]
+  exact AlgEquiv.refl
 
 end InfiniteAdeleRing
 
