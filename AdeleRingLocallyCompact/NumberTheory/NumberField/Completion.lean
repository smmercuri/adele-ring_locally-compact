/-
Copyright (c) 2024 Salvatore Mercuri. All rights reserved.
Released under Apache 2.0 license as described in the file LICENSE.
Authors: Salvatore Mercuri
-/
<<<<<<< HEAD
import Mathlib
import AdeleRingLocallyCompact.Algebra.Field.Subfield
import AdeleRingLocallyCompact.Analysis.NormedSpace.Completion
=======
import Mathlib.NumberTheory.NumberField.Embeddings
import AdeleRingLocallyCompact.Algebra.Field.Subfield
import AdeleRingLocallyCompact.Analysis.Normed.Module.Completion
import AdeleRingLocallyCompact.Topology.Algebra.UniformRing
>>>>>>> e8e34608
import AdeleRingLocallyCompact.Topology.UniformSpace.Basic
import AdeleRingLocallyCompact.Topology.Instances.Real
import AdeleRingLocallyCompact.Topology.Algebra.UniformRing

/-!
# The completion of a number field at an infinite place

This file contains the completion of a number field at its infinite places.

<<<<<<< HEAD
We first define abstractly the uniform structure associated to a (semi)ring with an associated
absolute value, derived from a `NormedRing` instance. Let `v` be an infinite place, to which
is associated an absolute value; the abstract uniform structure of this absolute value is
used to define a `NormedField` instance, and therefore a uniform structure. We complete `K`
at `v` using the `UniformSpace.Completion` functor with respect to this uniform structure to
obtain `v.completion`.

The embedding `v.embedding : K →+* ℂ` associated to an infinite place has useful properties
=======
This is ultimately achieved by applying the `UniformSpace.Completion` functor, however each
infinite place induces its own `UniformSpace` instance on the number field, so the inference system
cannot automatically infer these. A common approach to handle the ambiguity that arises from having
multiple sources of instances is through the use of type synonyms. In this case, we define a
type synonym `WithAbs` for a semiring. In particular this type synonym depends on an
absolute value. This provides a systematic way of assigning and inferring instances of the semiring
that also depend on an absolute value. In our application, relevant instances and the completion
of a number field `K` are first defined at the level of `AbsoluteValue` by using the type synonym
`WithAbs` of `K`, and then derived downstream for `InfinitePlace` (which is a subtype of
`AbsoluteValue`). Namely, if `v` is an infinite place of `K`, then `v.completion` defines
the completion of `K` at `v`.

The embedding `v.embedding : K →+* ℂ` associated to an `v` enjoys useful properties
>>>>>>> e8e34608
within the uniform structure defined by `v`; namely, it is a uniform embedding and an isometry.
This is because the absolute value associated to `v` factors through `v.embedding`. This allows
us to show that the completion of `K` at an infinite place is locally compact. Moreover, we can
extend `v.embedding` to a embedding `v.completion →+* ℂ`. We show that if `v` is real (i.e.,
`v.embedding (K) ⊆ ℝ`) then the extended embedding gives an isomorphism `v.completion ≃+* ℝ`,
else the extended embedding gives an isomorphism `v.completion ≃+* ℂ`.

## Main definitions
 - `WithAbs` : type synonym for a semiring which depends on an absolute value. This is
  a function that takes an absolute value on a semiring and returns the semiring. We use this
  to assign and infer instances on a semiring that depend on absolute values.
 - `AbsoluteValue.completion` : the uniform space completion of a field `K` equipped with real
  absolute value.
 - `NumberField.InfinitePlace.completion` : the completion of a number field `K` at an infinite
  place, obtained by completing `K` with respect to the absolute value associated to the infinite
  place.
 - `NumberField.InfinitePlace.Completion.extensionEmbedding` : the embedding `v.embedding : K →+* ℂ`
  extended to `v.completion →+* ℂ`.
 - `NumberField.InfinitePlace.Completion.extensionEmbedding_of_isReal` : if the infinite place `v`
  is real, then this extends the embedding `v.embedding_of_isReal : K →+* ℝ` to
  `v.completion →+* ℝ`.
<<<<<<< HEAD
 - `NumberField.InfinitePlace.Completion.equiv_real_of_isReal` : the ring isomorphism
  `v.completion ≃+* ℝ` when `v` is a real infinite place; the forward direction of this is
  `extensionEmbedding_of_isReal`.
 - `NumberField.InfinitePlace.Completion.equiv_complex_of_isComplex` : the ring isomorphism
=======
 - `NumberField.InfinitePlace.Completion.ringEquiv_real_of_isReal` : the ring isomorphism
  `v.completion ≃+* ℝ` when `v` is a real infinite place; the forward direction of this is
  `extensionEmbedding_of_isReal`.
 - `NumberField.InfinitePlace.Completion.ringEquiv_complex_of_isComplex` : the ring isomorphism
>>>>>>> e8e34608
  `v.completion ≃+* ℂ` when `v` is a complex infinite place; the forward direction of this is
  `extensionEmbedding`.

## Main results
 - `NumberField.Completion.locallyCompactSpace` : the completion of a number field at
  an infinite place is locally compact.
 - `NumberField.Completion.isometry_extensionEmbedding` : the embedding `v.completion →+* ℂ` is
  an isometry. See also `isometry_extensionEmbedding_of_isReal` for the corresponding result on
  `v.completion →+* ℝ` when `v` is real.
 - `NumberField.Completion.bijective_extensionEmbedding_of_isComplex` : the embedding
  `v.completion →+* ℂ` is bijective when `v` is complex. See also
  `bijective_extensionEmebdding_of_isReal` for the corresponding result for `v.completion →+* ℝ`
  when `v` is real.

## Tags
number field, embeddings, infinite places, completion
-/
noncomputable section

/-- Type synonym for a semiring which depends on an absolute value. This is a function that takes
an absolute value on a semiring and returns the semiring. We use this to assign and infer instances
on a semiring that depend on absolute values. -/
@[nolint unusedArguments]
def WithAbs {R S} [Semiring R] [OrderedSemiring S] : AbsoluteValue R S → Type _ := fun _ => R

namespace WithAbs

instance [Ring R] (v : AbsoluteValue R ℝ) : NormedRing (WithAbs v) where
  toRing := inferInstanceAs (Ring R)
  norm := v
  dist_eq _ _ := rfl
  dist_self x := by simp only [sub_self, MulHom.toFun_eq_coe, AbsoluteValue.coe_toMulHom, map_zero]
  dist_comm := v.map_sub
  dist_triangle := v.sub_le
  edist_dist x y := rfl
  norm_mul x y := (v.map_mul x y).le
  eq_of_dist_eq_zero := by simp only [MulHom.toFun_eq_coe, AbsoluteValue.coe_toMulHom,
    AbsoluteValue.map_sub_eq_zero_iff, imp_self, implies_true]

variable {K} [Field K] (v : AbsoluteValue K ℝ)

instance normedField : NormedField (WithAbs v) where
  toField := inferInstanceAs (Field K)
  dist_eq := (inferInstanceAs (NormedRing (WithAbs v))).dist_eq
  norm_mul' := v.map_mul

instance : Inhabited (WithAbs v) := ⟨0⟩

variable {L : Type*} [NormedField L] {f : WithAbs v →+* L} {v}

/-- If the absolute value `v` factors through an embedding `f` into a normed field, then
<<<<<<< HEAD
the distance associated to the absolute value also factors through `f`. -/
theorem dist_of_comp
    (h : v = (IsAbsoluteValue.toAbsoluteValue (norm : L → ℝ)).comp f.injective)
    (x y : WithAbs v) :
    dist x y = dist (f x) (f y) := by
  rw [(instNormedFieldWithAbs v).dist_eq, (inferInstanceAs <| NormedField L).dist_eq,
    ← f.map_sub, h]
  rfl

instance : Inhabited (WithAbs v) := ⟨0⟩
=======
`f` is an isometry. -/
theorem isometry_of_comp (h : ∀ x, ‖f x‖ = v x) : Isometry f :=
  Isometry.of_dist_eq <| fun x y => by simp only [‹NormedField L›.dist_eq, ← f.map_sub, h]; rfl
>>>>>>> e8e34608

/-- If the absolute value `v` factors through an embedding `f` into a normed field, then
the pseudo metric space associated to the absolute value is the same as the pseudo metric space
induced by `f`. -/
<<<<<<< HEAD
theorem pseudoMetricSpace_induced_of_comp
    (h : v = (IsAbsoluteValue.toAbsoluteValue (norm : L → ℝ)).comp f.injective) :
    (instNormedFieldWithAbs v).toPseudoMetricSpace = PseudoMetricSpace.induced f inferInstance := by
  ext
  exact dist_of_comp h _ _
=======
theorem pseudoMetricSpace_induced_of_comp (h : ∀ x, ‖f x‖ = v x) :
    PseudoMetricSpace.induced f inferInstance = (normedField v).toPseudoMetricSpace := by
  ext; exact isometry_of_comp h |>.dist_eq _ _
>>>>>>> e8e34608

/-- If the absolute value `v` factors through an embedding `f` into a normed field, then
the uniform structure associated to the absolute value is the same as the uniform structure
induced by `f`. -/
<<<<<<< HEAD
theorem uniformSpace_eq_comap_of_comp
    (h : v = (IsAbsoluteValue.toAbsoluteValue (norm : L → ℝ)).comp f.injective) :
    (instNormedFieldWithAbs v).toUniformSpace = UniformSpace.comap f inferInstance := by
  rw [pseudoMetricSpace_induced_of_comp h]
  rfl
=======
theorem uniformSpace_comap_eq_of_comp (h : ∀ x, ‖f x‖ = v x) :
    UniformSpace.comap f inferInstance = (normedField v).toUniformSpace := by
  simp only [← pseudoMetricSpace_induced_of_comp h, PseudoMetricSpace.toUniformSpace]
>>>>>>> e8e34608

/-- If the absolute value `v` factors through an embedding `f` into a normed field, then
`f` is uniform inducing. -/
theorem uniformInducing_of_comp (h : ∀ x, ‖f x‖ = v x) : UniformInducing f :=
  uniformInducing_iff_uniformSpace.2 <| uniformSpace_comap_eq_of_comp h

end WithAbs

namespace AbsoluteValue

open WithAbs

variable {K : Type*} [Field K] (v : AbsoluteValue K ℝ)

/-- The completion of a field with respect to a real absolute value. -/
abbrev completion := UniformSpace.Completion (WithAbs v)

namespace Completion

instance : Coe K v.completion :=
  inferInstanceAs (Coe (WithAbs v) (UniformSpace.Completion (WithAbs v)))

variable {L : Type*} [NormedField L] [CompleteSpace L] {f : WithAbs v →+* L} {v}

/-- If the absolute value of a normed field factors through an embedding into another normed field
<<<<<<< HEAD
`A`, then we can extend that embedding to an embedding on the completion `v.completion →+* A`. -/
def extensionEmbedding_of_comp
    (h : v = (IsAbsoluteValue.toAbsoluteValue (norm : L → ℝ)).comp f.injective) :
    v.completion →+* L :=
  UniformSpace.Completion.extensionHom _
    (WithAbs.uniformInducing_of_comp h).uniformContinuous.continuous

theorem extensionEmbedding_of_comp_coe
    (h : v = (IsAbsoluteValue.toAbsoluteValue (norm : L → ℝ)).comp f.injective) (x : K) :
    extensionEmbedding_of_comp h x = f x := by
  rw [← UniformSpace.Completion.extensionHom_coe f
    (WithAbs.uniformInducing_of_comp h).uniformContinuous.continuous]
  rfl

/-- If the absolute value of a normed field factors through an embedding into another normed field,
then the extended embedding `v.completion →+* A` preserves distances. -/
theorem extensionEmbedding_dist_eq_of_comp
      (h : v = (IsAbsoluteValue.toAbsoluteValue (norm : L → ℝ)).comp f.injective)
      (x y : v.completion) :
=======
`L`, then we can extend that embedding to an embedding on the completion `v.completion →+* L`. -/
abbrev extensionEmbedding_of_comp (h : ∀ x, ‖f x‖ = v x) : v.completion →+* L :=
  UniformSpace.Completion.extensionHom _
    (WithAbs.uniformInducing_of_comp h).uniformContinuous.continuous

theorem extensionEmbedding_of_comp_coe (h : ∀ x, ‖f x‖ = v x) (x : K) :
    extensionEmbedding_of_comp h x = f x := by
  rw [← UniformSpace.Completion.extensionHom_coe f
    (WithAbs.uniformInducing_of_comp h).uniformContinuous.continuous]

/-- If the absolute value of a normed field factors through an embedding into another normed field,
then the extended embedding `v.completion →+* L` preserves distances. -/
theorem extensionEmbedding_dist_eq_of_comp (h : ∀ x, ‖f x‖ = v x) (x y : v.completion) :
>>>>>>> e8e34608
    dist (extensionEmbedding_of_comp h x) (extensionEmbedding_of_comp h y) =
      dist x y := by
  refine UniformSpace.Completion.induction_on₂ x y ?_ (fun x y => ?_)
  · refine isClosed_eq ?_ continuous_dist
<<<<<<< HEAD
    exact (continuous_iff_continuous_dist.1 (UniformSpace.Completion.continuous_extension))
  · simp only [extensionEmbedding_of_comp_coe]
    exact UniformSpace.Completion.dist_eq x y ▸ Isometry.dist_eq (WithAbs.isometry_of_comp h) _ _

/-- If the absolute value of a normed field factors through an embedding into another normed field,
then the extended embedding `v.completion →+* A` is an isometry. -/
theorem isometry_extensionEmbedding_of_comp
    (h : v = (IsAbsoluteValue.toAbsoluteValue (norm : L → ℝ)).comp f.injective) :
=======
    exact continuous_iff_continuous_dist.1 UniformSpace.Completion.continuous_extension
  · simp only [extensionEmbedding_of_comp_coe]
    exact UniformSpace.Completion.dist_eq x y ▸ (WithAbs.isometry_of_comp h).dist_eq _ _

/-- If the absolute value of a normed field factors through an embedding into another normed field,
then the extended embedding `v.completion →+* L` is an isometry. -/
theorem isometry_extensionEmbedding_of_comp (h : ∀ x, ‖f x‖ = v x) :
>>>>>>> e8e34608
    Isometry (extensionEmbedding_of_comp h) :=
  Isometry.of_dist_eq <| extensionEmbedding_dist_eq_of_comp h

/-- If the absolute value of a normed field factors through an embedding into another normed field,
<<<<<<< HEAD
then the extended embedding `v.completion →+* A` is a closed embedding. -/
theorem closedEmbedding_extensionEmbedding_of_comp
    (h : v = (IsAbsoluteValue.toAbsoluteValue (norm : L → ℝ)).comp f.injective) :
    ClosedEmbedding (extensionEmbedding_of_comp h) :=
  (isometry_extensionEmbedding_of_comp h).closedEmbedding

/-- If the absolute value of a normed field factors through an embedding into another normed and
locally compact field, then the completion of the first normed field is also locally compact. -/
theorem locallyCompactSpace [LocallyCompactSpace L]
    (h : v = (IsAbsoluteValue.toAbsoluteValue (norm : L → ℝ)).comp f.injective)  :
=======
then the extended embedding `v.completion →+* L` is a closed embedding. -/
theorem closedEmbedding_extensionEmbedding_of_comp (h : ∀ x, ‖f x‖ = v x) :
    ClosedEmbedding (extensionEmbedding_of_comp h) :=
  (isometry_extensionEmbedding_of_comp h).closedEmbedding

/-- If the absolute value of a normed field factors through an embedding into another normed field
that is locally compact, then the completion of the first normed field is also locally compact. -/
theorem locallyCompactSpace [LocallyCompactSpace L] (h : ∀ x, ‖f x‖ = v x) :
>>>>>>> e8e34608
    LocallyCompactSpace (v.completion) :=
  (closedEmbedding_extensionEmbedding_of_comp h).locallyCompactSpace

end AbsoluteValue.Completion

namespace NumberField.InfinitePlace

open AbsoluteValue.Completion

variable {K : Type*} [Field K] (v : InfinitePlace K)
<<<<<<< HEAD

/-- The absolute value of an infinite place factors through its associated complex embedding. -/
theorem abs_eq_comp :
    v.1 = (IsAbsoluteValue.toAbsoluteValue (norm : ℂ → ℝ)).comp v.embedding.injective := by
  rw [← v.2.choose_spec]
  rfl

/-- The absolute value of a real infinite place factors through its associated real embedding. -/
theorem abs_of_isReal_eq_comp {v : InfinitePlace K} (hv : IsReal v) :
    v.1 = (IsAbsoluteValue.toAbsoluteValue (norm : ℝ → ℝ)).comp
      (v.embedding_of_isReal hv).injective := by
  ext x
  rw [(show v.1 x = v x by rfl), ← v.norm_embedding_of_isReal hv]
  rfl
=======
>>>>>>> e8e34608

/-- The completion of a number field at an infinite place. -/
abbrev completion := v.1.completion

namespace Completion

instance : NormedField v.completion :=
  letI := (WithAbs.uniformInducing_of_comp v.norm_embedding_eq).completableTopField
  UniformSpace.Completion.instNormedFieldOfCompletableTopField (WithAbs v.1)

instance : Algebra K v.completion :=
  inferInstanceAs (Algebra (WithAbs v.1) v.1.completion)

/-- The completion of a number field at an infinite place is locally compact. -/
instance locallyCompactSpace : LocallyCompactSpace v.completion :=
  AbsoluteValue.Completion.locallyCompactSpace v.norm_embedding_eq

/-- The embedding associated to an infinite place extended to an embedding `v.completion →+* ℂ`. -/
<<<<<<< HEAD
def extensionEmbedding : v.completion →+* ℂ := extensionEmbedding_of_comp v.abs_eq_comp

/-- The embedding `K →+* ℝ` associated to a real infinite place extended to `v.completion →+* ℝ`. -/
def extensionEmbedding_of_isReal {v : InfinitePlace K} (hv : IsReal v) : v.completion →+* ℝ :=
  extensionEmbedding_of_comp <| abs_of_isReal_eq_comp hv
=======
def extensionEmbedding : v.completion →+* ℂ := extensionEmbedding_of_comp v.norm_embedding_eq

/-- The embedding `K →+* ℝ` associated to a real infinite place extended to `v.completion →+* ℝ`. -/
def extensionEmbedding_of_isReal {v : InfinitePlace K} (hv : IsReal v) : v.completion →+* ℝ :=
  extensionEmbedding_of_comp <| v.norm_embedding_of_isReal hv

@[simp]
theorem extensionEmbedding_coe (x : K) : extensionEmbedding v x = v.embedding x :=
  extensionEmbedding_of_comp_coe v.norm_embedding_eq x

@[simp]
theorem extensionEmbedding_of_isReal_coe {v : InfinitePlace K} (hv : IsReal v) (x : K) :
    extensionEmbedding_of_isReal hv x = embedding_of_isReal hv x :=
  extensionEmbedding_of_comp_coe (v.norm_embedding_of_isReal hv) x
>>>>>>> e8e34608

@[simp]
theorem extensionEmbedding_coe (x : K) : extensionEmbedding v x = v.embedding x :=
  extensionEmbedding_of_comp_coe v.abs_eq_comp x

@[simp]
theorem extensionEmbedding_of_isReal_coe {v : InfinitePlace K} (hv : IsReal v) (x : K) :
    extensionEmbedding_of_isReal hv x = embedding_of_isReal hv x :=
  extensionEmbedding_of_comp_coe (abs_of_isReal_eq_comp hv) x

/-- The embedding `v.completion →+* ℂ` is an isometry. -/
theorem isometry_extensionEmbedding : Isometry (extensionEmbedding v) :=
  Isometry.of_dist_eq (extensionEmbedding_dist_eq_of_comp v.norm_embedding_eq)

/-- The embedding `v.completion →+* ℝ` at a real infinite palce is an isometry. -/
theorem isometry_extensionEmbedding_of_isReal {v : InfinitePlace K} (hv : IsReal v) :
    Isometry (extensionEmbedding_of_isReal hv) :=
<<<<<<< HEAD
  Isometry.of_dist_eq (extensionEmbedding_dist_eq_of_comp <| abs_of_isReal_eq_comp hv)

/-- The completion of a number field at an infinite place is locally compact. -/
instance locallyCompactSpace : LocallyCompactSpace (v.completion) :=
  AbsoluteValue.Completion.locallyCompactSpace v.abs_eq_comp
=======
  Isometry.of_dist_eq (extensionEmbedding_dist_eq_of_comp <| v.norm_embedding_of_isReal hv)
>>>>>>> e8e34608

/-- The embedding `v.completion →+* ℂ` has closed image inside `ℂ`. -/
theorem isClosed_image_extensionEmbedding : IsClosed (Set.range (extensionEmbedding v)) :=
  (closedEmbedding_extensionEmbedding_of_comp v.norm_embedding_eq).isClosed_range

/-- The embedding `v.completion →+* ℝ` associated to a real infinite place has closed image
inside `ℝ`. -/
theorem isClosed_image_extensionEmbedding_of_isReal {v : InfinitePlace K} (hv : IsReal v) :
    IsClosed (Set.range (extensionEmbedding_of_isReal hv)) :=
<<<<<<< HEAD
  ((closedEmbedding_iff _).1 <|
    closedEmbedding_extensionEmbedding_of_comp (abs_of_isReal_eq_comp hv)).2
=======
  (closedEmbedding_extensionEmbedding_of_comp <| v.norm_embedding_of_isReal hv).isClosed_range
>>>>>>> e8e34608

theorem subfield_ne_real_of_isComplex {v : InfinitePlace K} (hv : IsComplex v) :
    (extensionEmbedding v).fieldRange ≠ Complex.ofReal.fieldRange := by
  contrapose! hv
  simp only [not_isComplex_iff_isReal, isReal_iff]
  ext x
  obtain ⟨r, hr⟩ := hv ▸ extensionEmbedding_coe v x ▸ RingHom.mem_fieldRange_self _ _
  simp only [ComplexEmbedding.conjugate_coe_eq, ← hr, Complex.ofReal_eq_coe, Complex.conj_ofReal]

/-- If `v` is a complex infinite place, then the embedding `v.completion →+* ℂ` is surjective. -/
theorem surjective_extensionEmbedding_of_isComplex {v : InfinitePlace K} (hv : IsComplex v) :
    Function.Surjective (extensionEmbedding v) := by
<<<<<<< HEAD
  rw [← RingHom.fieldRange_eq_top]
  have := RingHom.coe_fieldRange (extensionEmbedding v) ▸ isClosed_image_extensionEmbedding v
  exact (Complex.subfield_eq_of_closed <| this).resolve_left <| subfield_ne_real_of_isComplex hv
=======
  rw [← RingHom.fieldRange_eq_top_iff]
  refine (Complex.subfield_eq_of_closed <| ?_).resolve_left <|
    subfield_ne_real_of_isComplex hv
  exact isClosed_image_extensionEmbedding v
>>>>>>> e8e34608

/-- If `v` is a complex infinite place, then the embedding `v.completion →+* ℂ` is bijective. -/
theorem bijective_extensionEmbedding_of_isComplex {v : InfinitePlace K} (hv : IsComplex v) :
    Function.Bijective (extensionEmbedding v) :=
  ⟨(extensionEmbedding v).injective, surjective_extensionEmbedding_of_isComplex hv⟩

/-- The ring isomorphism `v.completion ≃+* ℂ`, when `v` is complex, given by the bijection
`v.completion →+* ℂ`. -/
<<<<<<< HEAD
def equiv_complex_of_isComplex {v : InfinitePlace K} (hv : IsComplex v) :
=======
def ringEquiv_complex_of_isComplex {v : InfinitePlace K} (hv : IsComplex v) :
>>>>>>> e8e34608
    v.completion ≃+* ℂ :=
  RingEquiv.ofBijective _ (bijective_extensionEmbedding_of_isComplex hv)

/-- If the infinite place `v` is complex, then `v.completion` is isometric to `ℂ`. -/
def isometryEquiv_complex_of_isComplex {v : InfinitePlace K} (hv : IsComplex v) :
    v.completion ≃ᵢ ℂ where
<<<<<<< HEAD
  toEquiv := equiv_complex_of_isComplex hv
=======
  toEquiv := ringEquiv_complex_of_isComplex hv
>>>>>>> e8e34608
  isometry_toFun := isometry_extensionEmbedding v

/-- If `v` is a real infinite place, then the embedding `v.completion →+* ℝ` is surjective. -/
theorem surjective_extensionEmbedding_of_isReal {v : InfinitePlace K} (hv : IsReal v) :
    Function.Surjective (extensionEmbedding_of_isReal hv) := by
<<<<<<< HEAD
  rw [← RingHom.fieldRange_eq_top, ← Real.subfield_eq_of_closed ]
=======
  rw [← RingHom.fieldRange_eq_top_iff, ← Real.subfield_eq_of_closed]
>>>>>>> e8e34608
  exact isClosed_image_extensionEmbedding_of_isReal hv

/-- If `v` is a real infinite place, then the embedding `v.completion →+* ℝ` is bijective. -/
theorem bijective_extensionEmbedding_of_isReal {v : InfinitePlace K} (hv : IsReal v) :
    Function.Bijective (extensionEmbedding_of_isReal hv) :=
  ⟨(extensionEmbedding_of_isReal hv).injective, surjective_extensionEmbedding_of_isReal hv⟩

/-- The ring isomorphism `v.completion ≃+* ℝ`, when `v` is real, given by the bijection
`v.completion →+* ℝ`. -/
<<<<<<< HEAD
def equiv_real_of_isReal {v : InfinitePlace K} (hv : IsReal v) : v.completion ≃+* ℝ :=
=======
def ringEquiv_real_of_isReal {v : InfinitePlace K} (hv : IsReal v) : v.completion ≃+* ℝ :=
>>>>>>> e8e34608
  RingEquiv.ofBijective _ (bijective_extensionEmbedding_of_isReal hv)

/-- If the infinite place `v` is real, then `v.completion` is isometric to `ℝ`. -/
def isometryEquiv_real_of_isReal {v : InfinitePlace K} (hv : IsReal v) : v.completion ≃ᵢ ℝ where
<<<<<<< HEAD
  toEquiv := equiv_real_of_isReal hv
=======
  toEquiv := ringEquiv_real_of_isReal hv
>>>>>>> e8e34608
  isometry_toFun := isometry_extensionEmbedding_of_isReal hv

end NumberField.InfinitePlace.Completion<|MERGE_RESOLUTION|>--- conflicted
+++ resolved
@@ -3,16 +3,10 @@
 Released under Apache 2.0 license as described in the file LICENSE.
 Authors: Salvatore Mercuri
 -/
-<<<<<<< HEAD
-import Mathlib
-import AdeleRingLocallyCompact.Algebra.Field.Subfield
-import AdeleRingLocallyCompact.Analysis.NormedSpace.Completion
-=======
 import Mathlib.NumberTheory.NumberField.Embeddings
 import AdeleRingLocallyCompact.Algebra.Field.Subfield
 import AdeleRingLocallyCompact.Analysis.Normed.Module.Completion
 import AdeleRingLocallyCompact.Topology.Algebra.UniformRing
->>>>>>> e8e34608
 import AdeleRingLocallyCompact.Topology.UniformSpace.Basic
 import AdeleRingLocallyCompact.Topology.Instances.Real
 import AdeleRingLocallyCompact.Topology.Algebra.UniformRing
@@ -22,16 +16,6 @@
 
 This file contains the completion of a number field at its infinite places.
 
-<<<<<<< HEAD
-We first define abstractly the uniform structure associated to a (semi)ring with an associated
-absolute value, derived from a `NormedRing` instance. Let `v` be an infinite place, to which
-is associated an absolute value; the abstract uniform structure of this absolute value is
-used to define a `NormedField` instance, and therefore a uniform structure. We complete `K`
-at `v` using the `UniformSpace.Completion` functor with respect to this uniform structure to
-obtain `v.completion`.
-
-The embedding `v.embedding : K →+* ℂ` associated to an infinite place has useful properties
-=======
 This is ultimately achieved by applying the `UniformSpace.Completion` functor, however each
 infinite place induces its own `UniformSpace` instance on the number field, so the inference system
 cannot automatically infer these. A common approach to handle the ambiguity that arises from having
@@ -45,7 +29,6 @@
 the completion of `K` at `v`.
 
 The embedding `v.embedding : K →+* ℂ` associated to an `v` enjoys useful properties
->>>>>>> e8e34608
 within the uniform structure defined by `v`; namely, it is a uniform embedding and an isometry.
 This is because the absolute value associated to `v` factors through `v.embedding`. This allows
 us to show that the completion of `K` at an infinite place is locally compact. Moreover, we can
@@ -67,17 +50,10 @@
  - `NumberField.InfinitePlace.Completion.extensionEmbedding_of_isReal` : if the infinite place `v`
   is real, then this extends the embedding `v.embedding_of_isReal : K →+* ℝ` to
   `v.completion →+* ℝ`.
-<<<<<<< HEAD
- - `NumberField.InfinitePlace.Completion.equiv_real_of_isReal` : the ring isomorphism
-  `v.completion ≃+* ℝ` when `v` is a real infinite place; the forward direction of this is
-  `extensionEmbedding_of_isReal`.
- - `NumberField.InfinitePlace.Completion.equiv_complex_of_isComplex` : the ring isomorphism
-=======
  - `NumberField.InfinitePlace.Completion.ringEquiv_real_of_isReal` : the ring isomorphism
   `v.completion ≃+* ℝ` when `v` is a real infinite place; the forward direction of this is
   `extensionEmbedding_of_isReal`.
  - `NumberField.InfinitePlace.Completion.ringEquiv_complex_of_isComplex` : the ring isomorphism
->>>>>>> e8e34608
   `v.completion ≃+* ℂ` when `v` is a complex infinite place; the forward direction of this is
   `extensionEmbedding`.
 
@@ -129,52 +105,23 @@
 variable {L : Type*} [NormedField L] {f : WithAbs v →+* L} {v}
 
 /-- If the absolute value `v` factors through an embedding `f` into a normed field, then
-<<<<<<< HEAD
-the distance associated to the absolute value also factors through `f`. -/
-theorem dist_of_comp
-    (h : v = (IsAbsoluteValue.toAbsoluteValue (norm : L → ℝ)).comp f.injective)
-    (x y : WithAbs v) :
-    dist x y = dist (f x) (f y) := by
-  rw [(instNormedFieldWithAbs v).dist_eq, (inferInstanceAs <| NormedField L).dist_eq,
-    ← f.map_sub, h]
-  rfl
-
-instance : Inhabited (WithAbs v) := ⟨0⟩
-=======
 `f` is an isometry. -/
 theorem isometry_of_comp (h : ∀ x, ‖f x‖ = v x) : Isometry f :=
   Isometry.of_dist_eq <| fun x y => by simp only [‹NormedField L›.dist_eq, ← f.map_sub, h]; rfl
->>>>>>> e8e34608
 
 /-- If the absolute value `v` factors through an embedding `f` into a normed field, then
 the pseudo metric space associated to the absolute value is the same as the pseudo metric space
 induced by `f`. -/
-<<<<<<< HEAD
-theorem pseudoMetricSpace_induced_of_comp
-    (h : v = (IsAbsoluteValue.toAbsoluteValue (norm : L → ℝ)).comp f.injective) :
-    (instNormedFieldWithAbs v).toPseudoMetricSpace = PseudoMetricSpace.induced f inferInstance := by
-  ext
-  exact dist_of_comp h _ _
-=======
 theorem pseudoMetricSpace_induced_of_comp (h : ∀ x, ‖f x‖ = v x) :
     PseudoMetricSpace.induced f inferInstance = (normedField v).toPseudoMetricSpace := by
   ext; exact isometry_of_comp h |>.dist_eq _ _
->>>>>>> e8e34608
 
 /-- If the absolute value `v` factors through an embedding `f` into a normed field, then
 the uniform structure associated to the absolute value is the same as the uniform structure
 induced by `f`. -/
-<<<<<<< HEAD
-theorem uniformSpace_eq_comap_of_comp
-    (h : v = (IsAbsoluteValue.toAbsoluteValue (norm : L → ℝ)).comp f.injective) :
-    (instNormedFieldWithAbs v).toUniformSpace = UniformSpace.comap f inferInstance := by
-  rw [pseudoMetricSpace_induced_of_comp h]
-  rfl
-=======
 theorem uniformSpace_comap_eq_of_comp (h : ∀ x, ‖f x‖ = v x) :
     UniformSpace.comap f inferInstance = (normedField v).toUniformSpace := by
   simp only [← pseudoMetricSpace_induced_of_comp h, PseudoMetricSpace.toUniformSpace]
->>>>>>> e8e34608
 
 /-- If the absolute value `v` factors through an embedding `f` into a normed field, then
 `f` is uniform inducing. -/
@@ -200,27 +147,6 @@
 variable {L : Type*} [NormedField L] [CompleteSpace L] {f : WithAbs v →+* L} {v}
 
 /-- If the absolute value of a normed field factors through an embedding into another normed field
-<<<<<<< HEAD
-`A`, then we can extend that embedding to an embedding on the completion `v.completion →+* A`. -/
-def extensionEmbedding_of_comp
-    (h : v = (IsAbsoluteValue.toAbsoluteValue (norm : L → ℝ)).comp f.injective) :
-    v.completion →+* L :=
-  UniformSpace.Completion.extensionHom _
-    (WithAbs.uniformInducing_of_comp h).uniformContinuous.continuous
-
-theorem extensionEmbedding_of_comp_coe
-    (h : v = (IsAbsoluteValue.toAbsoluteValue (norm : L → ℝ)).comp f.injective) (x : K) :
-    extensionEmbedding_of_comp h x = f x := by
-  rw [← UniformSpace.Completion.extensionHom_coe f
-    (WithAbs.uniformInducing_of_comp h).uniformContinuous.continuous]
-  rfl
-
-/-- If the absolute value of a normed field factors through an embedding into another normed field,
-then the extended embedding `v.completion →+* A` preserves distances. -/
-theorem extensionEmbedding_dist_eq_of_comp
-      (h : v = (IsAbsoluteValue.toAbsoluteValue (norm : L → ℝ)).comp f.injective)
-      (x y : v.completion) :
-=======
 `L`, then we can extend that embedding to an embedding on the completion `v.completion →+* L`. -/
 abbrev extensionEmbedding_of_comp (h : ∀ x, ‖f x‖ = v x) : v.completion →+* L :=
   UniformSpace.Completion.extensionHom _
@@ -234,21 +160,10 @@
 /-- If the absolute value of a normed field factors through an embedding into another normed field,
 then the extended embedding `v.completion →+* L` preserves distances. -/
 theorem extensionEmbedding_dist_eq_of_comp (h : ∀ x, ‖f x‖ = v x) (x y : v.completion) :
->>>>>>> e8e34608
     dist (extensionEmbedding_of_comp h x) (extensionEmbedding_of_comp h y) =
       dist x y := by
   refine UniformSpace.Completion.induction_on₂ x y ?_ (fun x y => ?_)
   · refine isClosed_eq ?_ continuous_dist
-<<<<<<< HEAD
-    exact (continuous_iff_continuous_dist.1 (UniformSpace.Completion.continuous_extension))
-  · simp only [extensionEmbedding_of_comp_coe]
-    exact UniformSpace.Completion.dist_eq x y ▸ Isometry.dist_eq (WithAbs.isometry_of_comp h) _ _
-
-/-- If the absolute value of a normed field factors through an embedding into another normed field,
-then the extended embedding `v.completion →+* A` is an isometry. -/
-theorem isometry_extensionEmbedding_of_comp
-    (h : v = (IsAbsoluteValue.toAbsoluteValue (norm : L → ℝ)).comp f.injective) :
-=======
     exact continuous_iff_continuous_dist.1 UniformSpace.Completion.continuous_extension
   · simp only [extensionEmbedding_of_comp_coe]
     exact UniformSpace.Completion.dist_eq x y ▸ (WithAbs.isometry_of_comp h).dist_eq _ _
@@ -256,23 +171,10 @@
 /-- If the absolute value of a normed field factors through an embedding into another normed field,
 then the extended embedding `v.completion →+* L` is an isometry. -/
 theorem isometry_extensionEmbedding_of_comp (h : ∀ x, ‖f x‖ = v x) :
->>>>>>> e8e34608
     Isometry (extensionEmbedding_of_comp h) :=
   Isometry.of_dist_eq <| extensionEmbedding_dist_eq_of_comp h
 
 /-- If the absolute value of a normed field factors through an embedding into another normed field,
-<<<<<<< HEAD
-then the extended embedding `v.completion →+* A` is a closed embedding. -/
-theorem closedEmbedding_extensionEmbedding_of_comp
-    (h : v = (IsAbsoluteValue.toAbsoluteValue (norm : L → ℝ)).comp f.injective) :
-    ClosedEmbedding (extensionEmbedding_of_comp h) :=
-  (isometry_extensionEmbedding_of_comp h).closedEmbedding
-
-/-- If the absolute value of a normed field factors through an embedding into another normed and
-locally compact field, then the completion of the first normed field is also locally compact. -/
-theorem locallyCompactSpace [LocallyCompactSpace L]
-    (h : v = (IsAbsoluteValue.toAbsoluteValue (norm : L → ℝ)).comp f.injective)  :
-=======
 then the extended embedding `v.completion →+* L` is a closed embedding. -/
 theorem closedEmbedding_extensionEmbedding_of_comp (h : ∀ x, ‖f x‖ = v x) :
     ClosedEmbedding (extensionEmbedding_of_comp h) :=
@@ -281,7 +183,6 @@
 /-- If the absolute value of a normed field factors through an embedding into another normed field
 that is locally compact, then the completion of the first normed field is also locally compact. -/
 theorem locallyCompactSpace [LocallyCompactSpace L] (h : ∀ x, ‖f x‖ = v x) :
->>>>>>> e8e34608
     LocallyCompactSpace (v.completion) :=
   (closedEmbedding_extensionEmbedding_of_comp h).locallyCompactSpace
 
@@ -292,23 +193,6 @@
 open AbsoluteValue.Completion
 
 variable {K : Type*} [Field K] (v : InfinitePlace K)
-<<<<<<< HEAD
-
-/-- The absolute value of an infinite place factors through its associated complex embedding. -/
-theorem abs_eq_comp :
-    v.1 = (IsAbsoluteValue.toAbsoluteValue (norm : ℂ → ℝ)).comp v.embedding.injective := by
-  rw [← v.2.choose_spec]
-  rfl
-
-/-- The absolute value of a real infinite place factors through its associated real embedding. -/
-theorem abs_of_isReal_eq_comp {v : InfinitePlace K} (hv : IsReal v) :
-    v.1 = (IsAbsoluteValue.toAbsoluteValue (norm : ℝ → ℝ)).comp
-      (v.embedding_of_isReal hv).injective := by
-  ext x
-  rw [(show v.1 x = v x by rfl), ← v.norm_embedding_of_isReal hv]
-  rfl
-=======
->>>>>>> e8e34608
 
 /-- The completion of a number field at an infinite place. -/
 abbrev completion := v.1.completion
@@ -327,13 +211,6 @@
   AbsoluteValue.Completion.locallyCompactSpace v.norm_embedding_eq
 
 /-- The embedding associated to an infinite place extended to an embedding `v.completion →+* ℂ`. -/
-<<<<<<< HEAD
-def extensionEmbedding : v.completion →+* ℂ := extensionEmbedding_of_comp v.abs_eq_comp
-
-/-- The embedding `K →+* ℝ` associated to a real infinite place extended to `v.completion →+* ℝ`. -/
-def extensionEmbedding_of_isReal {v : InfinitePlace K} (hv : IsReal v) : v.completion →+* ℝ :=
-  extensionEmbedding_of_comp <| abs_of_isReal_eq_comp hv
-=======
 def extensionEmbedding : v.completion →+* ℂ := extensionEmbedding_of_comp v.norm_embedding_eq
 
 /-- The embedding `K →+* ℝ` associated to a real infinite place extended to `v.completion →+* ℝ`. -/
@@ -348,16 +225,6 @@
 theorem extensionEmbedding_of_isReal_coe {v : InfinitePlace K} (hv : IsReal v) (x : K) :
     extensionEmbedding_of_isReal hv x = embedding_of_isReal hv x :=
   extensionEmbedding_of_comp_coe (v.norm_embedding_of_isReal hv) x
->>>>>>> e8e34608
-
-@[simp]
-theorem extensionEmbedding_coe (x : K) : extensionEmbedding v x = v.embedding x :=
-  extensionEmbedding_of_comp_coe v.abs_eq_comp x
-
-@[simp]
-theorem extensionEmbedding_of_isReal_coe {v : InfinitePlace K} (hv : IsReal v) (x : K) :
-    extensionEmbedding_of_isReal hv x = embedding_of_isReal hv x :=
-  extensionEmbedding_of_comp_coe (abs_of_isReal_eq_comp hv) x
 
 /-- The embedding `v.completion →+* ℂ` is an isometry. -/
 theorem isometry_extensionEmbedding : Isometry (extensionEmbedding v) :=
@@ -366,15 +233,7 @@
 /-- The embedding `v.completion →+* ℝ` at a real infinite palce is an isometry. -/
 theorem isometry_extensionEmbedding_of_isReal {v : InfinitePlace K} (hv : IsReal v) :
     Isometry (extensionEmbedding_of_isReal hv) :=
-<<<<<<< HEAD
-  Isometry.of_dist_eq (extensionEmbedding_dist_eq_of_comp <| abs_of_isReal_eq_comp hv)
-
-/-- The completion of a number field at an infinite place is locally compact. -/
-instance locallyCompactSpace : LocallyCompactSpace (v.completion) :=
-  AbsoluteValue.Completion.locallyCompactSpace v.abs_eq_comp
-=======
   Isometry.of_dist_eq (extensionEmbedding_dist_eq_of_comp <| v.norm_embedding_of_isReal hv)
->>>>>>> e8e34608
 
 /-- The embedding `v.completion →+* ℂ` has closed image inside `ℂ`. -/
 theorem isClosed_image_extensionEmbedding : IsClosed (Set.range (extensionEmbedding v)) :=
@@ -384,12 +243,7 @@
 inside `ℝ`. -/
 theorem isClosed_image_extensionEmbedding_of_isReal {v : InfinitePlace K} (hv : IsReal v) :
     IsClosed (Set.range (extensionEmbedding_of_isReal hv)) :=
-<<<<<<< HEAD
-  ((closedEmbedding_iff _).1 <|
-    closedEmbedding_extensionEmbedding_of_comp (abs_of_isReal_eq_comp hv)).2
-=======
   (closedEmbedding_extensionEmbedding_of_comp <| v.norm_embedding_of_isReal hv).isClosed_range
->>>>>>> e8e34608
 
 theorem subfield_ne_real_of_isComplex {v : InfinitePlace K} (hv : IsComplex v) :
     (extensionEmbedding v).fieldRange ≠ Complex.ofReal.fieldRange := by
@@ -402,16 +256,10 @@
 /-- If `v` is a complex infinite place, then the embedding `v.completion →+* ℂ` is surjective. -/
 theorem surjective_extensionEmbedding_of_isComplex {v : InfinitePlace K} (hv : IsComplex v) :
     Function.Surjective (extensionEmbedding v) := by
-<<<<<<< HEAD
-  rw [← RingHom.fieldRange_eq_top]
-  have := RingHom.coe_fieldRange (extensionEmbedding v) ▸ isClosed_image_extensionEmbedding v
-  exact (Complex.subfield_eq_of_closed <| this).resolve_left <| subfield_ne_real_of_isComplex hv
-=======
   rw [← RingHom.fieldRange_eq_top_iff]
   refine (Complex.subfield_eq_of_closed <| ?_).resolve_left <|
     subfield_ne_real_of_isComplex hv
   exact isClosed_image_extensionEmbedding v
->>>>>>> e8e34608
 
 /-- If `v` is a complex infinite place, then the embedding `v.completion →+* ℂ` is bijective. -/
 theorem bijective_extensionEmbedding_of_isComplex {v : InfinitePlace K} (hv : IsComplex v) :
@@ -420,32 +268,20 @@
 
 /-- The ring isomorphism `v.completion ≃+* ℂ`, when `v` is complex, given by the bijection
 `v.completion →+* ℂ`. -/
-<<<<<<< HEAD
-def equiv_complex_of_isComplex {v : InfinitePlace K} (hv : IsComplex v) :
-=======
 def ringEquiv_complex_of_isComplex {v : InfinitePlace K} (hv : IsComplex v) :
->>>>>>> e8e34608
     v.completion ≃+* ℂ :=
   RingEquiv.ofBijective _ (bijective_extensionEmbedding_of_isComplex hv)
 
 /-- If the infinite place `v` is complex, then `v.completion` is isometric to `ℂ`. -/
 def isometryEquiv_complex_of_isComplex {v : InfinitePlace K} (hv : IsComplex v) :
     v.completion ≃ᵢ ℂ where
-<<<<<<< HEAD
-  toEquiv := equiv_complex_of_isComplex hv
-=======
   toEquiv := ringEquiv_complex_of_isComplex hv
->>>>>>> e8e34608
   isometry_toFun := isometry_extensionEmbedding v
 
 /-- If `v` is a real infinite place, then the embedding `v.completion →+* ℝ` is surjective. -/
 theorem surjective_extensionEmbedding_of_isReal {v : InfinitePlace K} (hv : IsReal v) :
     Function.Surjective (extensionEmbedding_of_isReal hv) := by
-<<<<<<< HEAD
-  rw [← RingHom.fieldRange_eq_top, ← Real.subfield_eq_of_closed ]
-=======
   rw [← RingHom.fieldRange_eq_top_iff, ← Real.subfield_eq_of_closed]
->>>>>>> e8e34608
   exact isClosed_image_extensionEmbedding_of_isReal hv
 
 /-- If `v` is a real infinite place, then the embedding `v.completion →+* ℝ` is bijective. -/
@@ -455,20 +291,12 @@
 
 /-- The ring isomorphism `v.completion ≃+* ℝ`, when `v` is real, given by the bijection
 `v.completion →+* ℝ`. -/
-<<<<<<< HEAD
-def equiv_real_of_isReal {v : InfinitePlace K} (hv : IsReal v) : v.completion ≃+* ℝ :=
-=======
 def ringEquiv_real_of_isReal {v : InfinitePlace K} (hv : IsReal v) : v.completion ≃+* ℝ :=
->>>>>>> e8e34608
   RingEquiv.ofBijective _ (bijective_extensionEmbedding_of_isReal hv)
 
 /-- If the infinite place `v` is real, then `v.completion` is isometric to `ℝ`. -/
 def isometryEquiv_real_of_isReal {v : InfinitePlace K} (hv : IsReal v) : v.completion ≃ᵢ ℝ where
-<<<<<<< HEAD
-  toEquiv := equiv_real_of_isReal hv
-=======
   toEquiv := ringEquiv_real_of_isReal hv
->>>>>>> e8e34608
   isometry_toFun := isometry_extensionEmbedding_of_isReal hv
 
 end NumberField.InfinitePlace.Completion